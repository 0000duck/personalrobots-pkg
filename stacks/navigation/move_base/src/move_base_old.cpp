/*********************************************************************
*
* Software License Agreement (BSD License)
*
*  Copyright (c) 2008, Willow Garage, Inc.
*  All rights reserved.
*
*  Redistribution and use in source and binary forms, with or without
*  modification, are permitted provided that the following conditions
*  are met:
*
*   * Redistributions of source code must retain the above copyright
*     notice, this list of conditions and the following disclaimer.
*   * Redistributions in binary form must reproduce the above
*     copyright notice, this list of conditions and the following
*     disclaimer in the documentation and/or other materials provided
*     with the distribution.
*   * Neither the name of the Willow Garage nor the names of its
*     contributors may be used to endorse or promote products derived
*     from this software without specific prior written permission.
*
*  THIS SOFTWARE IS PROVIDED BY THE COPYRIGHT HOLDERS AND CONTRIBUTORS
*  "AS IS" AND ANY EXPRESS OR IMPLIED WARRANTIES, INCLUDING, BUT NOT
*  LIMITED TO, THE IMPLIED WARRANTIES OF MERCHANTABILITY AND FITNESS
*  FOR A PARTICULAR PURPOSE ARE DISCLAIMED. IN NO EVENT SHALL THE
*  COPYRIGHT OWNER OR CONTRIBUTORS BE LIABLE FOR ANY DIRECT, INDIRECT,
*  INCIDENTAL, SPECIAL, EXEMPLARY, OR CONSEQUENTIAL DAMAGES (INCLUDING,
*  BUT NOT LIMITED TO, PROCUREMENT OF SUBSTITUTE GOODS OR SERVICES;
*  LOSS OF USE, DATA, OR PROFITS; OR BUSINESS INTERRUPTION) HOWEVER
*  CAUSED AND ON ANY THEORY OF LIABILITY, WHETHER IN CONTRACT, STRICT
*  LIABILITY, OR TORT (INCLUDING NEGLIGENCE OR OTHERWISE) ARISING IN
*  ANY WAY OUT OF THE USE OF THIS SOFTWARE, EVEN IF ADVISED OF THE
*  POSSIBILITY OF SUCH DAMAGE.
*
* Author: Eitan Marder-Eppstein
*********************************************************************/
#include <move_base/move_base_old.h>
#include <cstdlib>
#include <ctime>

using namespace costmap_2d;
using namespace robot_actions;

namespace move_base {

  MoveBase::MoveBase(std::string name, tf::TransformListener& tf) :
    Action<geometry_msgs::PoseStamped, geometry_msgs::PoseStamped>(name), tf_(tf),
    tc_(NULL), planner_costmap_ros_(NULL), controller_costmap_ros_(NULL), 
    planner_(NULL){

    //get some parameters that will be global to the move base node
    std::string global_planner, local_planner;
    ros_node_.param("~base_global_planner", global_planner, std::string("NavfnROS"));
    ros_node_.param("~base_local_planner", local_planner, std::string("TrajectoryPlannerROS"));
    ros_node_.param("~global_costmap/robot_base_frame", robot_base_frame_, std::string("base_link"));
    ros_node_.param("~global_costmap/global_frame", global_frame_, std::string("/map"));
    ros_node_.param("~controller_frequency", controller_frequency_, 20.0);
    ros_node_.param("~planner_patience", planner_patience_, 5.0);
    ros_node_.param("~controller_patience", controller_patience_, 15.0);

    //for comanding the base
    vel_pub_ = ros_node_.advertise<robot_msgs::PoseDot>("cmd_vel", 1);
    vis_pub_ = ros_node_.advertise<visualization_msgs::Marker>( "visualization_marker", 0 );

    //we'll assume the radius of the robot to be consistent with what's specified for the costmaps
    ros_node_.param("~local_costmap/inscribed_radius", inscribed_radius_, 0.325);
    ros_node_.param("~local_costmap/circumscribed_radius", circumscribed_radius_, 0.46);
    ros_node_.param("~clearing_radius", clearing_radius_, circumscribed_radius_);
    ros_node_.param("~conservative_reset_dist", conservative_reset_dist_, 3.0);

    ros_node_.param("~shutdown_costmaps", shutdown_costmaps_, false);

    //create the ros wrapper for the planner's costmap... and initializer a pointer we'll use with the underlying map
    planner_costmap_ros_ = new Costmap2DROS("global_costmap", tf_);

    //initialize the global planner
    try {
      planner_ = nav_robot_actions::BGPFactory::Instance().CreateObject(global_planner, global_planner, *planner_costmap_ros_);
    } catch (Loki::DefaultFactoryError<std::string, nav_robot_actions::BaseGlobalPlanner>::Exception)
    {
      ROS_FATAL("Failed to create the %s planner, are you sure it is properly registered?", global_planner.c_str());
      exit(0);
    }

    ROS_INFO("MAP SIZE: %d, %d", planner_costmap_ros_->getSizeInCellsX(), planner_costmap_ros_->getSizeInCellsY());

    //create the ros wrapper for the controller's costmap... and initializer a pointer we'll use with the underlying map
    controller_costmap_ros_ = new Costmap2DROS("local_costmap", tf_);

    //create a local planner
    try {
      tc_ = nav_robot_actions::BLPFactory::Instance().CreateObject(local_planner, 
          local_planner, tf_, *controller_costmap_ros_);
    } catch (Loki::DefaultFactoryError<std::string, nav_robot_actions::BaseLocalPlanner>::Exception)
    {
      ROS_FATAL("Failed to create the %s planner, are you sure it is properly registered?", local_planner.c_str());
      exit(0);
    }

    //advertise a service for getting a plan
    make_plan_srv_ = ros_node_.advertiseService("~make_plan", &MoveBase::planService, this);

    //initially clear any unknown space around the robot
    planner_costmap_ros_->clearNonLethalWindow(circumscribed_radius_ * 2, circumscribed_radius_ * 2);
    controller_costmap_ros_->clearNonLethalWindow(circumscribed_radius_ * 2, circumscribed_radius_ * 2);

    //if we shutdown our costmaps when we're deactivated... we'll do that now
    if(shutdown_costmaps_){
      planner_costmap_ros_->stop();
      controller_costmap_ros_->stop();
    }

    //initially, we'll need to make a plan
    state_ = PLANNING;

    //the initial clearing state will be to conservatively clear the costmaps
    clearing_state_ = CONSERVATIVE_RESET;

  }

  void MoveBase::clearCostmapWindows(double size_x, double size_y){
    tf::Stamped<tf::Pose> global_pose;

    //clear the planner's costmap
    planner_costmap_ros_->getRobotPose(global_pose);

    std::vector<geometry_msgs::Point> clear_poly;
    double x = global_pose.getOrigin().x();
    double y = global_pose.getOrigin().y();
    geometry_msgs::Point pt;

    pt.x = x - size_x / 2;
    pt.y = y - size_x / 2;
    clear_poly.push_back(pt);

    pt.x = x + size_x / 2;
    pt.y = y - size_x / 2;
    clear_poly.push_back(pt);

    pt.x = x + size_x / 2;
    pt.y = y + size_x / 2;
    clear_poly.push_back(pt);

    pt.x = x - size_x / 2;
    pt.y = y + size_x / 2;
    clear_poly.push_back(pt);

    planner_costmap_ros_->setConvexPolygonCost(clear_poly, costmap_2d::FREE_SPACE);

    //clear the controller's costmap
    controller_costmap_ros_->getRobotPose(global_pose);

    clear_poly.clear();
    x = global_pose.getOrigin().x();
    y = global_pose.getOrigin().y();

    pt.x = x - size_x / 2;
    pt.y = y - size_x / 2;
    clear_poly.push_back(pt);

    pt.x = x + size_x / 2;
    pt.y = y - size_x / 2;
    clear_poly.push_back(pt);

    pt.x = x + size_x / 2;
    pt.y = y + size_x / 2;
    clear_poly.push_back(pt);

    pt.x = x - size_x / 2;
    pt.y = y + size_x / 2;
    clear_poly.push_back(pt);

    controller_costmap_ros_->setConvexPolygonCost(clear_poly, costmap_2d::FREE_SPACE);
  }

  bool MoveBase::planService(nav_msgs::GetPlan::Request &req, nav_msgs::GetPlan::Response &resp){
    if(isActive()){
      ROS_ERROR("move_base must be in an inactive state to make a plan for an external user");
      return false;
    }

    //make sure we have a costmap for our planner
    if(planner_costmap_ros_ == NULL){
      ROS_ERROR("move_base cannot make a plan for you because it doesn't have a costmap");
      return false;
    }

    tf::Stamped<tf::Pose> global_pose;
    if(!planner_costmap_ros_->getRobotPose(global_pose)){
      ROS_ERROR("move_base cannot make a plan for you because it could not get the start pose of the robot");
      return false;
    }

    geometry_msgs::PoseStamped start;
    tf::poseStampedTFToMsg(global_pose, start);

    //update the copy of the costmap the planner uses
    clearCostmapWindows(2 * clearing_radius_, 2 * clearing_radius_);

    //if we have a tolerance on the goal point that is greater 
    //than the resolution of the map... compute the full potential function
<<<<<<< HEAD
    double resolution = planner_costmap_ros_->resolution();
    std::vector<geometry_msgs::PoseStamped> global_plan;
    geometry_msgs::PoseStamped p;
=======
    double resolution = planner_costmap_ros_->getResolution();
    std::vector<robot_msgs::PoseStamped> global_plan;
    robot_msgs::PoseStamped p;
>>>>>>> ea469cf6
    p = req.goal;
    p.pose.position.y = req.goal.pose.position.y - req.tolerance; 
    bool found_legal = false;
    while(!found_legal && p.pose.position.y <= req.goal.pose.position.y + req.tolerance){
      p.pose.position.x = req.goal.pose.position.x - req.tolerance;
      while(!found_legal && p.pose.position.x <= req.goal.pose.position.x + req.tolerance){
        if(planner_->makePlan(start, p, global_plan)){
          if(!global_plan.empty()){
            global_plan.push_back(p);
            found_legal = true;
          }
          else
            ROS_DEBUG("Failed to find a  plan to point (%.2f, %.2f)", p.pose.position.x, p.pose.position.y);
        }
        p.pose.position.x += resolution*3.0;
      }
      p.pose.position.y += resolution*3.0;
    }

    //copy the plan into a message to send out
    resp.plan.set_poses_size(global_plan.size());
    for(unsigned int i = 0; i < global_plan.size(); ++i){
      resp.plan.poses[i] = global_plan[i];
    }



    return true;
  }

  MoveBase::~MoveBase(){
    if(planner_ != NULL)
      delete planner_;

    if(tc_ != NULL)
      delete tc_;

    if(planner_costmap_ros_ != NULL)
      delete planner_costmap_ros_;

    if(controller_costmap_ros_ != NULL)
      delete controller_costmap_ros_;
  }

  void MoveBase::publishGoal(const geometry_msgs::PoseStamped& goal){
    visualization_msgs::Marker marker;
    marker.header = goal.header;
    marker.ns = "move_base";
    marker.id = 0;
    marker.type = visualization_msgs::Marker::ARROW;
    marker.pose = goal.pose;
    marker.scale.x = 0.5;
    marker.scale.y = 0.4;
    marker.scale.z = 0.4;
    marker.color.a = 1.0;
    marker.color.r = 0.0;
    marker.color.g = 1.0;
    marker.color.b = 0.0;
    vis_pub_.publish(marker);
  }

  bool MoveBase::makePlan(const geometry_msgs::PoseStamped& goal, std::vector<geometry_msgs::PoseStamped>& plan){
    //make sure to set the plan to be empty initially
    plan.clear();

    //since this gets called on handle activate
    if(planner_costmap_ros_ == NULL)
      return false;

    //get the starting pose of the robot
    tf::Stamped<tf::Pose> global_pose;
    if(!planner_costmap_ros_->getRobotPose(global_pose))
      return false;

    geometry_msgs::PoseStamped start;
    tf::poseStampedTFToMsg(global_pose, start);

    //if the planner fails or returns a zero length plan, planning failed
    if(!planner_->makePlan(start, goal, plan) || plan.empty()){
      ROS_DEBUG("Failed to find a  plan to point (%.2f, %.2f)", goal.pose.position.x, goal.pose.position.y);
      return false;
    }

    //we'll also push the goal point onto the end of the plan to make sure orientation is taken into account
    geometry_msgs::PoseStamped goal_copy = goal;
    goal_copy.header.stamp = ros::Time::now();
    plan.push_back(goal_copy);

    return true;
  }

  void MoveBase::rotateRobot(){
    ros::Rate r(controller_frequency_);
    //we'll perform two 180 degree in-place rotations
    for(unsigned int i = 0; i < 2; ++i){
      ROS_DEBUG("180 rotation %d", i);
      double angle = M_PI; //rotate 180 degrees
      tf::Stamped<tf::Pose> rotate_goal = tf::Stamped<tf::Pose>(tf::Pose(tf::Quaternion(angle, 0.0, 0.0), tf::Point(0.0, 0.0, 0.0)), ros::Time(), robot_base_frame_);
      geometry_msgs::PoseStamped rotate_goal_msg;

      try{
        tf_.transformPose(global_frame_, rotate_goal, rotate_goal);
      }
      catch(tf::TransformException& ex){
        ROS_ERROR("This tf error should never happen: %s", ex.what());
        return;

      }

      poseStampedTFToMsg(rotate_goal, rotate_goal_msg);
      std::vector<geometry_msgs::PoseStamped> rotate_plan;
      rotate_plan.push_back(rotate_goal_msg);

      //pass the rotation goal to the controller
      if(!tc_->updatePlan(rotate_plan)){
        ROS_ERROR("Failed to pass global plan to the controller, aborting in place rotation attempt.");
        return;
      }

      robot_msgs::PoseDot cmd_vel;
      while(!isPreemptRequested() && ros_node_.ok() && !tc_->goalReached()){
        if(tc_->computeVelocityCommands(cmd_vel)){
          //make sure that we send the velocity command to the base
          vel_pub_.publish(cmd_vel);
          ROS_DEBUG("Velocity commands produced by controller: vx: %.2f, vy: %.2f, vth: %.2f", cmd_vel.vel.vx, cmd_vel.vel.vy, cmd_vel.ang_vel.vz);
        }
        else{
          //if we can't perform an in-place rotation then we'll just return 
          return;
        }
        //make sure to sleep in the meantime
        r.sleep();

      }
    }
  }

  void MoveBase::publishZeroVelocity(){
    robot_msgs::PoseDot cmd_vel;
    cmd_vel.vel.vx = 0.0;
    cmd_vel.vel.vy = 0.0;
    cmd_vel.ang_vel.vz = 0.0;
    vel_pub_.publish(cmd_vel);

  }

  robot_actions::ResultStatus MoveBase::execute(const geometry_msgs::PoseStamped& goal, geometry_msgs::PoseStamped& feedback){
    //if we shutdown our costmaps when we're deactivated... we need to start them back up now
    if(shutdown_costmaps_){
      planner_costmap_ros_->start();
      controller_costmap_ros_->start();
    }

    //on activation... we'll reset our costmaps
    clearCostmapWindows(2 * clearing_radius_, 2 * clearing_radius_);

    //publish the goal point to the visualizer
    publishGoal(goal);

    std::vector<geometry_msgs::PoseStamped> global_plan;
    robot_msgs::PoseDot cmd_vel;
    ros::Time last_valid_plan, last_valid_control;

    last_valid_control = ros::Time::now();
    last_valid_plan = ros::Time::now();

    costmap_2d::Rate r(controller_frequency_);

    ROS_DEBUG("move_base has received a goal of x: %.2f, y: %.2f", goal.pose.position.x, goal.pose.position.y);

    //we'll loop while the node is up and while the action is not pre-empted
    while(!isPreemptRequested() && ros_node_.ok()){
      //for timing that gives real time even in simulation
      struct timeval start, end;
      double start_t, end_t, t_diff;
      gettimeofday(&start, NULL);

      //update feedback to correspond to our curent position
      tf::Stamped<tf::Pose> global_pose;
      planner_costmap_ros_->getRobotPose(global_pose);
      tf::poseStampedTFToMsg(global_pose, feedback);

      //push the feedback out
      update(feedback);

      //check that the observation buffers for the costmap are current, we don't want to drive blind 
      if(!controller_costmap_ros_->isCurrent()){
        ROS_WARN("Sensor data is out of date, we're not going to allow commanding of the base for safety");
        publishZeroVelocity();
        r.sleep();
        continue;
      }

      //the move_base state machine, handles the control logic for navigation
      switch(state_){
        //if we are in a planning state, then we'll attempt to make a plan
        case PLANNING:
          ROS_DEBUG("In planning state");
          if(makePlan(goal, global_plan)){
            if(!tc_->updatePlan(global_plan)){
              //ABORT and SHUTDOWN COSTMAPS
              ROS_ERROR("Failed to pass global plan to the controller, aborting.");
              resetState();
              return robot_actions::ABORTED;
            }
            last_valid_plan = ros::Time::now();
            state_ = CONTROLLING;

            //make sure to reset clearing state since we were able to find a valid plan
            clearing_state_ = CONSERVATIVE_RESET;

            publishZeroVelocity();
          }
          else{
            ros::Time attempt_end = last_valid_plan + ros::Duration(planner_patience_);

            //check if we've tried to make a plan for over our time limit 
            if(ros::Time::now() > attempt_end){
              //we'll move into our obstacle clearing mode
              state_ = CLEARING;
              publishZeroVelocity();
            }
          }
          break;
            
        //if we're controlling, we'll attempt to find valid velocity commands
        case CONTROLLING:
          ROS_DEBUG("In controlling state");

          //check to see if we've reached our goal
          if(tc_->goalReached()){
            ROS_DEBUG("Goal reached!");
            resetState();
            return robot_actions::SUCCESS;
          } 

          if(tc_->computeVelocityCommands(cmd_vel)){
            last_valid_control = ros::Time::now();
            //make sure that we send the velocity command to the base
            vel_pub_.publish(cmd_vel);
          }
          else {
            ros::Time attempt_end = last_valid_control + ros::Duration(controller_patience_);

            //check if we've tried to find a valid control for longer than our time limit
            if(ros::Time::now() > attempt_end){
              ROS_ERROR("Aborting because of failure to find a valid control for %.2f seconds", controller_patience_);
              resetState();
              return robot_actions::ABORTED;
            } 

            //otherwise, if we can't find a valid control, we'll go back to planning
            last_valid_plan = ros::Time::now();
            state_ = PLANNING;
            publishZeroVelocity();
          }

          break;

        //we'll try to clear out space with the following actions
        case CLEARING:
          switch(clearing_state_){
            //first, we'll try resetting the costmaps conservatively to see if we find a plan
            case CONSERVATIVE_RESET:
              ROS_DEBUG("In conservative reset state");
              resetCostmaps(conservative_reset_dist_, conservative_reset_dist_);
              clearing_state_ = IN_PLACE_ROTATION;
              state_ = PLANNING;
              break;
            //next, we'll try an in-place rotation to try to clear out space
            case IN_PLACE_ROTATION:
              ROS_DEBUG("In in-place rotation state");
              rotateRobot();
              clearing_state_ = AGGRESSIVE_RESET;
              state_ = PLANNING;
              break;
            //finally, we'll try resetting the costmaps aggresively to clear out space
            case AGGRESSIVE_RESET:
              ROS_DEBUG("In aggressive reset state");
              resetCostmaps(circumscribed_radius_ * 2, circumscribed_radius_ * 2);
              clearing_state_ = ABORT;
              state_ = PLANNING;
              break;
            //if all of the above fail, we can't drive safely, so we'll abort
            case ABORT:
              ROS_ERROR("Aborting because a valid plan could not be found. Even after attempting to reset costmaps and rotating in place");
              resetState();
              return robot_actions::ABORTED;
              break;
            default:
              ROS_ERROR("This case should never be reached, something is wrong, aborting");
              resetState();
              return robot_actions::ABORTED;
              break;
          }
          break;
        default:
          ROS_ERROR("This case should never be reached, something is wrong, aborting");
          resetState();
          return robot_actions::ABORTED;
          break;
      }

      gettimeofday(&end, NULL);
      start_t = start.tv_sec + double(start.tv_usec) / 1e6;
      end_t = end.tv_sec + double(end.tv_usec) / 1e6;
      t_diff = end_t - start_t;
      ROS_DEBUG("Full control cycle time: %.9f\n", t_diff);

      //make sure to sleep for the remainder of our cycle time
      if(!r.sleep() && state_ == CONTROLLING)
        ROS_WARN("Control loop missed its desired rate of %.4fHz... the loop actually took %.4f seconds", controller_frequency_, r.cycleTime().toSec());
    }

    //make sure to reset state and stop on pre-emption
    resetState();
    return robot_actions::PREEMPTED;

  } 

  void MoveBase::resetState(){
    state_ = PLANNING;
    clearing_state_ = CONSERVATIVE_RESET;
    publishZeroVelocity();

    //if we shutdown our costmaps when we're deactivated... we'll do that now
    if(shutdown_costmaps_){
      planner_costmap_ros_->stop();
      controller_costmap_ros_->stop();
    }
  }

  void MoveBase::resetCostmaps(double size_x, double size_y){
    planner_costmap_ros_->resetMapOutsideWindow(size_x, size_y);
    controller_costmap_ros_->resetMapOutsideWindow(size_x, size_y);
  }

};

int main(int argc, char** argv){
  ros::init(argc, argv, "move_base");
  tf::TransformListener tf(ros::Duration(10));
  ros::NodeHandle n;
  
  move_base::MoveBase move_base(n.getName(), tf);
  robot_actions::ActionRunner runner(20.0);
  runner.connect<geometry_msgs::PoseStamped, nav_robot_actions::MoveBaseState, geometry_msgs::PoseStamped>(move_base);
  runner.run();

  //ros::MultiThreadedSpinner s;
  ros::spin();
  
  return(0);

}<|MERGE_RESOLUTION|>--- conflicted
+++ resolved
@@ -199,15 +199,9 @@
 
     //if we have a tolerance on the goal point that is greater 
     //than the resolution of the map... compute the full potential function
-<<<<<<< HEAD
-    double resolution = planner_costmap_ros_->resolution();
+    double resolution = planner_costmap_ros_->getResolution();
     std::vector<geometry_msgs::PoseStamped> global_plan;
     geometry_msgs::PoseStamped p;
-=======
-    double resolution = planner_costmap_ros_->getResolution();
-    std::vector<robot_msgs::PoseStamped> global_plan;
-    robot_msgs::PoseStamped p;
->>>>>>> ea469cf6
     p = req.goal;
     p.pose.position.y = req.goal.pose.position.y - req.tolerance; 
     bool found_legal = false;
