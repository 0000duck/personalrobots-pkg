/*********************************************************************
*
* Software License Agreement (BSD License)
*
*  Copyright (c) 2008, Willow Garage, Inc.
*  All rights reserved.
*
*  Redistribution and use in source and binary forms, with or without
*  modification, are permitted provided that the following conditions
*  are met:
*
*   * Redistributions of source code must retain the above copyright
*     notice, this list of conditions and the following disclaimer.
*   * Redistributions in binary form must reproduce the above
*     copyright notice, this list of conditions and the following
*     disclaimer in the documentation and/or other materials provided
*     with the distribution.
*   * Neither the name of the Willow Garage nor the names of its
*     contributors may be used to endorse or promote products derived
*     from this software without specific prior written permission.
*
*  THIS SOFTWARE IS PROVIDED BY THE COPYRIGHT HOLDERS AND CONTRIBUTORS
*  "AS IS" AND ANY EXPRESS OR IMPLIED WARRANTIES, INCLUDING, BUT NOT
*  LIMITED TO, THE IMPLIED WARRANTIES OF MERCHANTABILITY AND FITNESS
*  FOR A PARTICULAR PURPOSE ARE DISCLAIMED. IN NO EVENT SHALL THE
*  COPYRIGHT OWNER OR CONTRIBUTORS BE LIABLE FOR ANY DIRECT, INDIRECT,
*  INCIDENTAL, SPECIAL, EXEMPLARY, OR CONSEQUENTIAL DAMAGES (INCLUDING,
*  BUT NOT LIMITED TO, PROCUREMENT OF SUBSTITUTE GOODS OR SERVICES;
*  LOSS OF USE, DATA, OR PROFITS; OR BUSINESS INTERRUPTION) HOWEVER
*  CAUSED AND ON ANY THEORY OF LIABILITY, WHETHER IN CONTRACT, STRICT
*  LIABILITY, OR TORT (INCLUDING NEGLIGENCE OR OTHERWISE) ARISING IN
*  ANY WAY OUT OF THE USE OF THIS SOFTWARE, EVEN IF ADVISED OF THE
*  POSSIBILITY OF SUCH DAMAGE.
*
* Author: Eitan Marder-Eppstein
*********************************************************************/
#include <costmap_2d/observation_buffer.h>

using namespace std;
using namespace tf;

namespace costmap_2d {
  ObservationBuffer::ObservationBuffer(string topic_name, double observation_keep_time, double expected_update_rate, 
      double min_obstacle_height, double max_obstacle_height, double raytrace_range,
      TransformListener& tf, string global_frame, string sensor_frame) : tf_(tf),
  observation_keep_time_(observation_keep_time), expected_update_rate_(expected_update_rate), last_updated_(ros::Time::now()),
  global_frame_(global_frame), sensor_frame_(sensor_frame), topic_name_(topic_name), min_obstacle_height_(min_obstacle_height),
  max_obstacle_height_(max_obstacle_height), raytrace_range_(raytrace_range)
  {
  }

  ObservationBuffer::~ObservationBuffer(){}

  void ObservationBuffer::bufferCloud(const sensor_msgs::PointCloud& cloud){
    Stamped<btVector3> global_origin;

    //create a new observation on the list to be populated
    observation_list_.push_front(Observation());

    //check whether the origin frame has been set explicitly or whether we should get it from the cloud
    string origin_frame = sensor_frame_ == "" ? cloud.header.frame_id : sensor_frame_;

    try{
      //given these observations come from sensors... we'll need to store the origin pt of the sensor
      Stamped<btVector3> local_origin(btVector3(0, 0, 0), cloud.header.stamp, origin_frame);
      tf_.transformPoint(global_frame_, local_origin, global_origin);
      observation_list_.front().origin_.x = global_origin.getX();
      observation_list_.front().origin_.y = global_origin.getY();
      observation_list_.front().origin_.z = global_origin.getZ();

<<<<<<< HEAD
      sensor_msgs::PointCloud global_frame_cloud;
=======
      //make sure to pass on the raytrace range of the observation buffer to the observations the costmap will see
      observation_list_.front().raytrace_range_ = raytrace_range_;

      PointCloud global_frame_cloud;
>>>>>>> ea469cf6

      //transform the point cloud
      tf_.transformPointCloud(global_frame_, cloud, global_frame_cloud);
      global_frame_cloud.header.stamp = cloud.header.stamp;

      //now we need to remove observations from the cloud that are below or above our height thresholds
      sensor_msgs::PointCloud& observation_cloud = observation_list_.front().cloud_;
      unsigned int cloud_size = global_frame_cloud.pts.size();
      observation_cloud.set_pts_size(cloud_size);
      unsigned int point_count = 0;
      
      //copy over the points that are within our height bounds
      for(unsigned int i = 0; i < cloud_size; ++i){
        if(global_frame_cloud.pts[i].z <= max_obstacle_height_ && global_frame_cloud.pts[i].z >= min_obstacle_height_){
          observation_cloud.pts[point_count++] = global_frame_cloud.pts[i];
        }
      }

      //resize the cloud for the number of legal points
      observation_cloud.set_pts_size(point_count);
      observation_cloud.header.stamp = cloud.header.stamp;
    }
    catch(TransformException& ex){
      //if an exception occurs, we need to remove the empty observation from the list
      observation_list_.pop_front();
      ROS_ERROR("TF Exception that should never happen for sensor frame: %s, cloud frame: %s, %s", sensor_frame_.c_str(), 
          cloud.header.frame_id.c_str(), ex.what());
      return;
    }

    //if the update was successful, we want to update the last updated time
    last_updated_ = ros::Time::now();

    //we'll also remove any stale observations from the list
    purgeStaleObservations();

  }

  //returns a copy of the observations
  void ObservationBuffer::getObservations(vector<Observation>& observations){
    //first... let's make sure that we don't have any stale observations
    purgeStaleObservations();

    //now we'll just copy the observations for the caller
    list<Observation>::iterator obs_it;
    for(obs_it = observation_list_.begin(); obs_it != observation_list_.end(); ++obs_it){
      observations.push_back(*obs_it);
    }

  }

  void ObservationBuffer::purgeStaleObservations(){
    if(!observation_list_.empty()){
      list<Observation>::iterator obs_it = observation_list_.begin();
      //if we're keeping observations for no time... then we'll only keep one observation
      if(observation_keep_time_ == ros::Duration(0.0)){
        observation_list_.erase(++obs_it, observation_list_.end());
        return;
      }

      //otherwise... we'll have to loop through the observations to see which ones are stale
      for(obs_it = observation_list_.begin(); obs_it != observation_list_.end(); ++obs_it){
        Observation& obs = *obs_it;
        //check if the observation is out of date... and if it is, remove it and those that follow from the list
        ros::Duration time_diff = last_updated_ - obs.cloud_.header.stamp;
        if((last_updated_ - obs.cloud_.header.stamp) > observation_keep_time_){
          observation_list_.erase(obs_it, observation_list_.end());
          return;
        }
      }
    }
  }

  bool ObservationBuffer::isCurrent() const {
    if(expected_update_rate_ == ros::Duration(0.0))
      return true;

    bool current = (ros::Time::now() - last_updated_).toSec() <= expected_update_rate_.toSec();
    if(!current){
      ROS_WARN("The %s observation buffer has not been updated for %.2f seconds, and it should be updated every %.2f seconds.", topic_name_.c_str(),
          (ros::Time::now() - last_updated_).toSec(), expected_update_rate_.toSec());
    }
    return current;
  }

};<|MERGE_RESOLUTION|>--- conflicted
+++ resolved
@@ -68,14 +68,10 @@
       observation_list_.front().origin_.y = global_origin.getY();
       observation_list_.front().origin_.z = global_origin.getZ();
 
-<<<<<<< HEAD
-      sensor_msgs::PointCloud global_frame_cloud;
-=======
       //make sure to pass on the raytrace range of the observation buffer to the observations the costmap will see
       observation_list_.front().raytrace_range_ = raytrace_range_;
 
-      PointCloud global_frame_cloud;
->>>>>>> ea469cf6
+      sensor_msgs::PointCloud global_frame_cloud;
 
       //transform the point cloud
       tf_.transformPointCloud(global_frame_, cloud, global_frame_cloud);
