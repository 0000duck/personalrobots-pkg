--- conflicted
+++ resolved
@@ -45,27 +45,17 @@
    */
   class Observation {
   public:
-<<<<<<< HEAD
-    // Structors
-    Observation() : cloud_(){}
-    Observation(geometry_msgs::Point& p, sensor_msgs::PointCloud cloud): origin_(p), cloud_(cloud) {}
-    Observation(const Observation& org): origin_(org.origin_), cloud_(org.cloud_){}
-
-    geometry_msgs::Point origin_;
-    sensor_msgs::PointCloud cloud_;
-=======
     /**
      * @brief  Creates an empty observation
      */
     Observation() : cloud_(), raytrace_range_(0.0){}
-
     /**
      * @brief  Creates an observation from an origin point and a point cloud
      * @param origin The origin point of the observation
      * @param cloud The point cloud of the observation
      * @param raytrace_range The range out to which an observation should be able to clear via raytracing
      */
-    Observation(robot_msgs::Point& origin, robot_msgs::PointCloud cloud, double raytrace_range): origin_(origin), 
+    Observation(geometry_msgs::Point& origin, sensor_msgs::PointCloud cloud, double raytrace_range): origin_(origin), 
     cloud_(cloud), raytrace_range_(raytrace_range) {}
 
     /**
@@ -78,12 +68,11 @@
      * @brief  Creates an observation from a point cloud
      * @param cloud The point cloud of the observation
      */
-    Observation(robot_msgs::PointCloud cloud): cloud_(cloud), raytrace_range_(0.0){}
+    Observation(sensor_msgs::PointCloud cloud): cloud_(cloud), raytrace_range_(0.0){}
 
-    robot_msgs::Point origin_;
-    robot_msgs::PointCloud cloud_;
+    geometry_msgs::Point origin_;
+    sensor_msgs::PointCloud cloud_;
     double raytrace_range_;
->>>>>>> ea469cf6
   };
 
 }
