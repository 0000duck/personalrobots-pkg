--- conflicted
+++ resolved
@@ -102,15 +102,11 @@
    * \param estimate the filter posterior as a stamped tf transform
    */
   void getEstimate(ros::Time time, tf::Stamped<tf::Transform>& estiamte);
-<<<<<<< HEAD
 
   /** get the filter posterior
    * \param estimate the filter posterior as a pose with covariance
    */
-  void getEstimate(robot_msgs::PoseWithCovariance& estimate);
-=======
   void getEstimate(geometry_msgs::PoseWithCovariance& estimate);
->>>>>>> b5c32986
 
   /** Add a sensor measurement to the measurement buffer
    * \param meas the measurement to add
