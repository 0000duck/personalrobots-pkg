/*
 * Copyright (c) 2008 Radu Bogdan Rusu <rusu -=- cs.tum.edu>
 *
 * All rights reserved.
 *
 * Redistribution and use in source and binary forms, with or without
 * modification, are permitted provided that the following conditions are met:
 *
 *     * Redistributions of source code must retain the above copyright
 *       notice, this list of conditions and the following disclaimer.
 *     * Redistributions in binary form must reproduce the above copyright
 *       notice, this list of conditions and the following disclaimer in the
 *       documentation and/or other materials provided with the distribution.
 *
 * THIS SOFTWARE IS PROVIDED BY THE COPYRIGHT HOLDERS AND CONTRIBUTORS "AS IS"
 * AND ANY EXPRESS OR IMPLIED WARRANTIES, INCLUDING, BUT NOT LIMITED TO, THE
 * IMPLIED WARRANTIES OF MERCHANTABILITY AND FITNESS FOR A PARTICULAR PURPOSE
 * ARE DISCLAIMED. IN NO EVENT SHALL THE COPYRIGHT OWNER OR CONTRIBUTORS BE
 * LIABLE FOR ANY DIRECT, INDIRECT, INCIDENTAL, SPECIAL, EXEMPLARY, OR
 * CONSEQUENTIAL DAMAGES (INCLUDING, BUT NOT LIMITED TO, PROCUREMENT OF
 * SUBSTITUTE GOODS OR SERVICES; LOSS OF USE, DATA, OR PROFITS; OR BUSINESS
 * INTERRUPTION) HOWEVER CAUSED AND ON ANY THEORY OF LIABILITY, WHETHER IN
 * CONTRACT, STRICT LIABILITY, OR TORT (INCLUDING NEGLIGENCE OR OTHERWISE)
 * ARISING IN ANY WAY OUT OF THE USE OF THIS SOFTWARE, EVEN IF ADVISED OF THE
 * POSSIBILITY OF SUCH DAMAGE.
 *
 * $Id$
 *
 */

/**
@mainpage

@htmlinclude manifest.html

\author Radu Bogdan Rusu

@b bag_pcd is a simple node that gets a complete point cloud and saves it into a PCD (Point Cloud Data) format.

 **/

// ROS core
#include <ros/ros.h>

#include <tf/transform_listener.h>

#include <fstream>

#include <geometry_msgs/PointStamped.h>
#include <sensor_msgs/PointCloud.h>

#include <point_cloud_mapping/cloud_io.h>
#include <point_cloud_mapping/geometry/point.h>

using namespace robot_msgs;

class BagToPcd
{
  protected:
    ros::NodeHandle nh_;

  public:

    // Save data to disk ?
    char fn_[80];
    bool dump_to_disk_;

    tf::TransformListener tf_;
    std::string cloud_topic_;

    ros::Subscriber cloud_sub_;

    ////////////////////////////////////////////////////////////////////////////////
    BagToPcd () : dump_to_disk_ (false)
    {
      cloud_topic_ = "tilt_laser_cloud";
      cloud_sub_ = nh_.subscribe (cloud_topic_, 1, &BagToPcd::cloud_cb, this);
      ROS_INFO ("Listening for incoming data on topic %s", nh_.resolveName (cloud_topic_).c_str ());
    }

    ////////////////////////////////////////////////////////////////////////////////
    // Callback
    void
    cloud_cb (const sensor_msgs::PointCloudConstPtr& cloud)
    {
<<<<<<< HEAD
      if (cloud->pts.size () == 0)
        return;
      PointStamped pin, pout;
=======
      geometry_msgs::PointStamped pin, pout;
>>>>>>> b5c32986
      pin.header.frame_id = "laser_tilt_mount_link";
      pin.point.x = pin.point.y = pin.point.z = 0.0;

      try
      {
        tf_.transformPoint (cloud->header.frame_id, pin, pout);
      }
      catch (tf::ConnectivityException)
      {
        ROS_ERROR ("TF::ConectivityException caught while trying to transform a point from frame %s into %s!", cloud->header.frame_id.c_str (), pin.header.frame_id.c_str ());
      }
      ROS_INFO ("Received %d data points in frame %s with %d channels (%s). Viewpoint is <%.3f, %.3f, %.3f>", (int)cloud->pts.size (), cloud->header.frame_id.c_str (),
                (int)cloud->chan.size (), cloud_geometry::getAvailableChannels (cloud).c_str (), pout.point.x, pout.point.y, pout.point.z);

      double c_time = cloud->header.stamp.sec * 1e3 + cloud->header.stamp.nsec;
      sprintf (fn_, "%.0f.pcd", c_time);
      if (dump_to_disk_)
      {
        ROS_INFO ("Data saved to %s (%f).", fn_, c_time);
        {
          sensor_msgs::PointCloud cloud_out;
          cloud_out.header = cloud->header;
          cloud_out.pts    = cloud->pts;
          cloud_out.chan   = cloud->chan;
          // Add information about the viewpoint - rudimentary stuff
          if (cloud_geometry::getChannelIndex (cloud_out, "vx") == -1)
          {
            cloud_out.chan.resize (cloud->chan.size () + 3);
            cloud_out.chan[cloud->chan.size () - 3].name = "vx";
            cloud_out.chan[cloud->chan.size () - 2].name = "vy";
            cloud_out.chan[cloud->chan.size () - 1].name = "vz";
            cloud_out.chan[cloud->chan.size () - 3].vals.resize (cloud->pts.size ());
            cloud_out.chan[cloud->chan.size () - 2].vals.resize (cloud->pts.size ());
            cloud_out.chan[cloud->chan.size () - 1].vals.resize (cloud->pts.size ());
            for (unsigned int i = 0; i < cloud->pts.size (); i++)
            {
              cloud_out.chan[cloud->chan.size () - 3].vals[i] = pout.point.x;
              cloud_out.chan[cloud->chan.size () - 2].vals[i] = pout.point.y;
              cloud_out.chan[cloud->chan.size () - 1].vals[i] = pout.point.z;
            }
          }
          cloud_io::savePCDFileASCII (fn_, cloud_out, 5);
        }
      }
    }
};

/* ---[ */
int
  main (int argc, char** argv)
{
  ros::init (argc, argv, "bag_pcd");

  BagToPcd b;
  b.dump_to_disk_ = true;
  ros::spin ();

  return (0);
}
/* ]--- */<|MERGE_RESOLUTION|>--- conflicted
+++ resolved
@@ -83,13 +83,9 @@
     void
     cloud_cb (const sensor_msgs::PointCloudConstPtr& cloud)
     {
-<<<<<<< HEAD
       if (cloud->pts.size () == 0)
         return;
-      PointStamped pin, pout;
-=======
       geometry_msgs::PointStamped pin, pout;
->>>>>>> b5c32986
       pin.header.frame_id = "laser_tilt_mount_link";
       pin.point.x = pin.point.y = pin.point.z = 0.0;
 
