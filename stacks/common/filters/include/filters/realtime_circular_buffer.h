--- conflicted
+++ resolved
@@ -36,10 +36,6 @@
 #include <vector>
 
 #include <algorithm>
-<<<<<<< HEAD
-//#define BOOST_CB_DISABLE_DEBUG in ros CMakeFlags now
-=======
->>>>>>> 20a9bca4
 #include <boost/circular_buffer.hpp>
 
 namespace filters
