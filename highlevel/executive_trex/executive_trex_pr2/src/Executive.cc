/*
 * TREX Process
 * Copyright (c) 2008, Willow Garage, Inc.
 * All rights reserved.
 *
 * Redistribution and use in source and binary forms, with or without
 * modification, are permitted provided that the following conditions are met:
 *
 *     * Redistributions of source code must retain the above copyright
 *       notice, this list of conditions and the following disclaimer.
 *     * Redistributions in binary form must reproduce the above copyright
 *       notice, this list of conditions and the following disclaimer in the
 *       documentation and/or other materials provided with the distribution.
 *     * Neither the name of the <ORGANIZATION> nor the names of its
 *       contributors may be used to endorse or promote products derived from
 *       this software without specific prior written permission.
 *
 * THIS SOFTWARE IS PROVIDED BY THE COPYRIGHT HOLDERS AND CONTRIBUTORS "AS IS"
 * AND ANY EXPRESS OR IMPLIED WARRANTIES, INCLUDING, BUT NOT LIMITED TO, THE
 * IMPLIED WARRANTIES OF MERCHANTABILITY AND FITNESS FOR A PARTICULAR PURPOSE
 * ARE DISCLAIMED. IN NO EVENT SHALL THE COPYRIGHT OWNER OR CONTRIBUTORS BE
 * LIABLE FOR ANY DIRECT, INDIRECT, INCIDENTAL, SPECIAL, EXEMPLARY, OR
 * CONSEQUENTIAL DAMAGES (INCLUDING, BUT NOT LIMITED TO, PROCUREMENT OF
 * SUBSTITUTE GOODS OR SERVICES; LOSS OF USE, DATA, OR PROFITS; OR BUSINESS
 * INTERRUPTION) HOWEVER CAUSED AND ON ANY THEORY OF LIABILITY, WHETHER IN
 * CONTRACT, STRICT LIABILITY, OR TORT (INCLUDING NEGLIGENCE OR OTHERWISE)
 * ARISING IN ANY WAY OUT OF THE USE OF THIS SOFTWARE, EVEN IF ADVISED OF THE
 * POSSIBILITY OF SUCH DAMAGE.
 */

/**

@mainpage

@htmlinclude manifest.html

@b exec_trex is a demonstration of using the TREX hybrid executive
for planning and control. It uses the EUROPA-2 constraint-based temporal planning library
to represent plan state, do planning, write models etc. Right now this is
a crude integration which will evolve to include more generalized integration patterns to
ROS nodes.

<hr>

@section usage Usage
@verbatim
$ exec_trex_g_rt cfgFile
@endverbatim

@param cfgFile Is the TREX configuration file which defines initial inputs and goals.

@todo

@par Example

@verbatim
$ exec_trex_g_rt exec.cfg
@endverbatim

<hr>

@section topic ROS topics

Subscribes to (name/type):
- @b "state"/Planner2DState : current planner state (e.g., goal reached, no
path)

Publishes to (name/type):
- @b "goal"/Planner2DGoal : goal for the robot.

@todo

<hr>

@section parameters ROS parameters

- None

 **/

// For integration of testing. Ros console needs to be defined early to avoid conflict in warning
// declaration somewhere in the include tree.
#include <gtest/gtest.h>
#include <rosconsole/rosconsole.h>

#include "TestMonitor.hh"
#include "Nddl.hh"
#include "Components.hh"
#include "Logger.hh"
#include "Agent.hh"
#include "LogClock.hh"
#include "Debug.hh"
#include "Utilities.hh"
#include <signal.h>
#include <unistd.h>
#include <signal.h>

#include "Executive.hh"



//NDDL includes
#include "Nddl.hh"
#include "Token.hh"
#include "TokenVariable.hh"
#include "Utilities.hh"

<<<<<<< HEAD
// TREX Includes

=======
>>>>>>> af6907aa
// Requirements for watchdog
#include <highlevel_controllers/Ping.h>
#include <sys/time.h>
#include <rosthread/member_thread.h>

#include <ctype.h>
#include <stdio.h>
#include <stdlib.h>
#include <unistd.h>


TREX::ExecutiveId node;

namespace TREX {

  ExecutiveId Executive::s_id;

  /**
   * @brief Utilty to check for an argument in an arg list
   */
  bool isArg(int argc, char** argv, const char* argName){
    for(int i=0;i<argc;i++){
      std::string toCheck(argv[i]);
      if(toCheck.find(argName) == 0)
	return true;
    }

    return false;
  }

  /**
   * Executive class implementation.
   */


  /**
   * @brief Singleton accessor
   */
  ExecutiveId Executive::request(){
    if(s_id == ExecutiveId::noId()){
      new Executive();
    }
    return s_id;
  }

  /**
   * @brief Executive constructor sets up the trex agent instance
   */
  Executive::Executive()
    : ros::node("trex"), m_id(this), watchDogCycleTime_(0.1), agent_clock_(NULL), debug_file_("Debug.log"), input_xml_root_(NULL), playback_(isArg(argc, argv, "--playback"))
  {
    s_id = m_id;
    m_refCount = 0;

    // ROS Parameters for running the agent
    double ping_frequency(1.0);
    std::string input_file;
    std::string path;
    int time_limit(0);
    std::string log_dir;
    param("/trex/ping_frequency", ping_frequency, ping_frequency);
    param("/trex/input_file", input_file, input_file);
    param("/trex/path", path, path);
    param("/trex/time_limit", time_limit, time_limit);
    param("/trex/log_dir", log_dir, log_dir);

    // Bind the watchdog loop sleep time from input controller frequency
    if(ping_frequency > 0)
      watchDogCycleTime_ = 1 / ping_frequency;

    // Bind TREX environment variables
    setenv("TREX_PATH", path.c_str(), 1);
    setenv("TREX_LOG_DIR", log_dir.c_str(), 1);


    // When not running in playback mode, we enable generation of a log file
    if (!playback_) {
      logger_ = TREX::Logger::request();
      logger_->setEnabled(true);
    }

    // When running in playback mode, we use the playback version of the given input file
    if(playback_){
      input_file = "playback." + input_file;
    }

    // Read input XML configuration data
    input_xml_root_ = TREX::LogManager::initXml( TREX::findFile(input_file) );

    // This initialization looks after registration of factories required for TREX plug-ins
    TREX::initROSExecutive(playback_);

    // Redirect debug output
    DebugMessage::setStream(debug_file_);

    // Set up the clock
    int finalTick = 1;
    input_xml_root_->Attribute("finalTick", &finalTick);
    if (playback_) {
      agent_clock_ = new TREX::PlaybackClock((time_limit == 0 ? finalTick : time_limit), input_xml_root_);
    } else {
      // Allocate a real time clock with 1 second per tick
      agent_clock_ = new TREX::LogClock(1.0);
    }

    // Allocate the agent
    TREX::Agent::initialize(*input_xml_root_, *agent_clock_, time_limit);

    // Set up  watchdog thread message generation
    ros::node::advertise<highlevel_controllers::Ping>("trex/ping", 1);
    ros::thread::member_thread::startMemberFunctionThread(this, &Executive::watchDogLoop);

    ROS_INFO("Executive created.\n");
  }


  Executive::~Executive() {
    ROS_INFO("Shutting down at tick(%d)\n", TREX::Agent::instance()->getCurrentTick());

    // Terminate the agent
    TREX::Agent::terminate();
    TREX::Clock::sleep(3);
    TREX::Agent::reset();

    TREX::Agent::cleanupLog();

    // Deallocate clock
    if(agent_clock_ != NULL)
      delete agent_clock_;

    // Deallocate logger, with a clean shutdown
    if (logger_ != TREX::LoggerId::noId()) {
      FILE* file = logger_->getFile();
      if (file) { fprintf(file, "\n</log>\n"); }
      logger_->release();
    }

    m_id.remove();
  }

  /**
   * @broef Kicks off all the work to do.
   */
  void Executive::run(){
    if (playback_) {
      ROS_INFO("Stepping the executive.\n");
      agent_clock_->doStart();
      TREX::LogManager::instance().handleInit();
      while (!((TREX::PlaybackClock*)agent_clock_)->isTimedOut()) {
	if (((TREX::PlaybackClock*)agent_clock_)->isAtGoalTick()) {
	  ((TREX::PlaybackClock*)agent_clock_)->consolePopup();
	}
	TREX::Agent::instance()->doNext();
      }
    } else {
      try{
	ROS_INFO("Running the executive.\n");
	TREX::Agent::instance()->run();
      }
      catch(const char * str){
	std::cout << str << std::endl;
      }
    }

    ROS_INFO("Agent has finished running.\n");
  }

  void Executive::watchDogLoop(){
    highlevel_controllers::Ping pingMsg;
    while(!Agent::terminated()){
      publish("trex/ping", pingMsg);
      usleep((unsigned int) rint(watchDogCycleTime_ * 1e6));
    }
  }

}

/**
 * @brief Handle cleanup on exit
 */
void cleanup(){
  if(node.isId()){
    node->shutdown();
    delete (ros::node*) node;
  }
  exit(0);
}

/**
 * Test for validating expected output. This will have to evolve
 */
TEST(trex, validateOutput){
  bool success = TREX::TestMonitor::success();
  if(!success){
    ROS_ERROR("\n%s", TREX::TestMonitor::toString().c_str());
  }

  ASSERT_EQ(success, true);
}

int main(int argc, char **argv)
{
  signal(SIGINT,  &TREX::signalHandler);
  signal(SIGTERM, &TREX::signalHandler);
  signal(SIGQUIT, &TREX::signalHandler);
  signal(SIGKILL, &TREX::signalHandler);

  ros::init(argc, argv);

  if(TREX::isArg(argc, argv, "--help")){
    std::cout << "\n";
    std::cout << "Welcome! TREX is an executive for supervisory  control of an autonomous system. TREX requires the following ROS parameters:\n";
    std::cout << "* trex/input_file: An xml file that defines the agent control configuration.\n";
    std::cout << "* trex/path:       A search path for locating input files. This should include a location for\n";
    std::cout << "                   the input configuration file, as well as locations for agent initialization files (nddl files)\n";
    std::cout << "* trex/log_dir:    An output directory for TREX log files.\n";
    std::cout << "\n";
    std::cout << "Usage: trexfast  [--help | --playback]\n";
    std::cout << "--help:            Provides this message!\n";
    std::cout << "--playback:        Use if debugging a previous run. Expects an xml observation log file as input named <your_agent_name>.log\n";
    std::cout << "                   and a clock log file names clock.log.\n";
    return 0;
  }

  int success = 0;

  try{
    node = TREX::Executive::request();
    node->run();
  }
  catch(char* e){
    ROS_INFO("Caught %s. Shutting down.\n", e);
    success = -1;
  }
  catch(...){
    ROS_INFO("Caught Unknown Exception!. Shutting down.\n");
    success = -1;
  }

  node->shutdown();
  delete (ros::node*) node;
  node = TREX::ExecutiveId::noId();


  // Parse command line arguments to see if we must apply test case validation
  if(TREX::isArg(argc, argv, "--gtest")){
    testing::InitGoogleTest(&argc, argv);
    success = RUN_ALL_TESTS();
  }

  return success;
}
<|MERGE_RESOLUTION|>--- conflicted
+++ resolved
@@ -105,11 +105,6 @@
 #include "TokenVariable.hh"
 #include "Utilities.hh"
 
-<<<<<<< HEAD
-// TREX Includes
-
-=======
->>>>>>> af6907aa
 // Requirements for watchdog
 #include <highlevel_controllers/Ping.h>
 #include <sys/time.h>
