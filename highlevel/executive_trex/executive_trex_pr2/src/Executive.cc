--- conflicted
+++ resolved
@@ -215,11 +215,7 @@
 
     // Set up  watchdog thread message generation
     ros::node::advertise<highlevel_controllers::Ping>("trex/ping", 1);
-<<<<<<< HEAD
-    ros::thread::member_thread::startMemberFunctionThread(this, &Executive::watchDogLoop);
-=======
     new boost::thread(boost::bind(&Executive::watchDogLoop, this));
->>>>>>> e902ba7a
 
     ROS_INFO("Executive created.\n");
   }
