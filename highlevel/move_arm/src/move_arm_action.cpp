/*********************************************************************
*
* Software License Agreement (BSD License)
*
*  Copyright (c) 2008, Willow Garage, Inc.
*  All rights reserved.
*
*  Redistribution and use in source and binary forms, with or without
*  modification, are permitted provided that the following conditions
*  are met:
*
*   * Redistributions of source code must retain the above copyright
*     notice, this list of conditions and the following disclaimer.
*   * Redistributions in binary form must reproduce the above
*     copyright notice, this list of conditions and the following
*     disclaimer in the documentation and/or other materials provided
*     with the distribution.
*   * Neither the name of the Willow Garage nor the names of its
*     contributors may be used to endorse or promote products derived
*     from this software without specific prior written permission.
*
*  THIS SOFTWARE IS PROVIDED BY THE COPYRIGHT HOLDERS AND CONTRIBUTORS
*  "AS IS" AND ANY EXPRESS OR IMPLIED WARRANTIES, INCLUDING, BUT NOT
*  LIMITED TO, THE IMPLIED WARRANTIES OF MERCHANTABILITY AND FITNESS
*  FOR A PARTICULAR PURPOSE ARE DISCLAIMED. IN NO EVENT SHALL THE
*  COPYRIGHT OWNER OR CONTRIBUTORS BE LIABLE FOR ANY DIRECT, INDIRECT,
*  INCIDENTAL, SPECIAL, EXEMPLARY, OR CONSEQUENTIAL DAMAGES (INCLUDING,
*  BUT NOT LIMITED TO, PROCUREMENT OF SUBSTITUTE GOODS OR SERVICES;
*  LOSS OF USE, DATA, OR PROFITS; OR BUSINESS INTERRUPTION) HOWEVER
*  CAUSED AND ON ANY THEORY OF LIABILITY, WHETHER IN CONTRACT, STRICT
*  LIABILITY, OR TORT (INCLUDING NEGLIGENCE OR OTHERWISE) ARISING IN
*  ANY WAY OUT OF THE USE OF THIS SOFTWARE, EVEN IF ADVISED OF THE
*  POSSIBILITY OF SUCH DAMAGE.  

*
* Authors: Sachin Chitta, Ioan Sucan
*********************************************************************/
#include <move_arm/move_arm.h>

#include <pr2_mechanism_controllers/TrajectoryStart.h>
#include <pr2_mechanism_controllers/TrajectoryQuery.h>
#include <pr2_mechanism_controllers/TrajectoryCancel.h>

#include <manipulation_srvs/IKService.h>
#include <manipulation_srvs/IKQuery.h>
#include <motion_planning_msgs/ConvertPoseToJointConstraint.h>

#include <visualization_msgs/Marker.h>
#include <cstdlib>

using namespace robot_actions;

namespace move_arm 
{
    // these are the strings used internally to access services
    // they should be remaped in the launch file
    static const std::string CONTROL_START_NAME      = "controller_start";
    static const std::string CONTROL_QUERY_NAME      = "controller_query";
    static const std::string CONTROL_CANCEL_NAME     = "controller_cancel";
    static const std::string MOTION_PLAN_NAME        = "get_motion_plan";
    static const std::string SEARCH_VALID_STATE_NAME = "get_valid_state";
    static const std::string ARM_IK_NAME             = "arm_ik";

    MoveArm::MoveArm(const::std::string &arm_name) : Action<pr2_robot_actions::MoveArmGoal, int32_t>("move_" + arm_name)
    {	
	valid_ = true;
	arm_ = arm_name;
	
	node_handle_.param<bool>("~perform_ik", perform_ik_, true);
	node_handle_.param<bool>("~show_collisions", show_collisions_, false);
	node_handle_.param<bool>("~unsafe_paths", unsafe_paths_, false);
	
	// monitor robot
	collisionModels_ = new planning_environment::CollisionModels("robot_description");
	planningMonitor_ = new planning_environment::PlanningMonitor(collisionModels_, &tf_);

	if (collisionModels_->getKinematicModel()->getGroupID(arm_) < 0)
	{
	    valid_ = false;
	    ROS_ERROR("Arm '%s' is not known", arm_.c_str());
	}
	else
	    ROS_INFO("Starting move_arm for '%s' (IK is %senabled)", arm_.c_str(), perform_ik_ ? "" : "not ");
	
	if (valid_)
	    valid_ = collisionModels_->loadedModels();
	
	if (valid_)
	{
	    if (show_collisions_)
	    {
		ROS_INFO("Found collisions will be displayed as visualization markers");
		visMarkerPublisher_ = node_handle_.advertise<visualization_msgs::Marker>("visualization_marker", 128);
		planningMonitor_->setOnCollisionContactCallback(boost::bind(&MoveArm::contactFound, this, _1));
	    }
	    planningMonitor_->getEnvironmentModel()->setVerbose(true);
	    planningMonitor_->waitForState();
	    planningMonitor_->waitForMap();
	    valid_ = getControlJointNames(arm_joint_names_);
	}
	
	if (!valid_)
	    ROS_ERROR("Move arm action is invalid");
	
	// advertise the topic for displaying kinematic plans
	displayPathPublisher_ = node_handle_.advertise<motion_planning_msgs::KinematicPath>("display_kinematic_path", 10);
    }
    
    MoveArm::~MoveArm()
    {
	delete planningMonitor_;
	delete collisionModels_;
    }

    robot_actions::ResultStatus MoveArm::execute(const pr2_robot_actions::MoveArmGoal& goal, int32_t& feedback)
    { 
	if (!valid_)
	{
	    ROS_ERROR("Move arm action has not been initialized properly");
	    return robot_actions::ABORTED;
	}
	
	motion_planning_msgs::GetMotionPlan::Request  req;
	motion_planning_msgs::GetMotionPlan::Response res;
	
	
	req.params.model_id = arm_;              // the model to plan for (should be defined in planning.yaml)
	req.params.distance_metric = "L2Square"; // the metric to be used in the robot's state space
		
	// forward the goal & path constraints
	req.goal_constraints = goal.goal_constraints;
	req.path_constraints = goal.path_constraints;
	
	// compute the path once
	req.times = 1;

	// do not spend more than this amount of time
	req.allowed_time = 1.0;

	// tell the planning monitor about the constraints we will be following
	planningMonitor_->setPathConstraints(req.path_constraints);
	planningMonitor_->setGoalConstraints(req.goal_constraints);
	
	// fill the staring state
	fillStartState(req.start_state);

	if (perform_ik_)
	    alterRequestUsingIK(req);
	
	ResultStatus result = robot_actions::SUCCESS;
	
	feedback = pr2_robot_actions::MoveArmState::PLANNING;
	update(feedback);
	
	ros::ServiceClient clientPlan   = node_handle_.serviceClient<motion_planning_msgs::GetMotionPlan>(MOTION_PLAN_NAME, true);
	ros::ServiceClient clientStart  = node_handle_.serviceClient<pr2_mechanism_controllers::TrajectoryStart>(CONTROL_START_NAME, true);
	ros::ServiceClient clientQuery  = node_handle_.serviceClient<pr2_mechanism_controllers::TrajectoryQuery>(CONTROL_QUERY_NAME, true);
	ros::ServiceClient clientCancel = node_handle_.serviceClient<pr2_mechanism_controllers::TrajectoryCancel>(CONTROL_CANCEL_NAME, true);

	motion_planning_msgs::KinematicPath currentPath;
	int                                 currentPos   = 0;
	bool                                approx       = false;
	int                                 trajectoryId = -1;
	ros::Duration                       eps(0.01);
	ros::Duration                       epsLong(0.1);

	while (true)
	{
	    // if we have to stop, do so
	    if (isPreemptRequested() || !node_handle_.ok())
		result = robot_actions::PREEMPTED;
	    
	    // if we have to plan, do so
	    if (result == robot_actions::SUCCESS && feedback == pr2_robot_actions::MoveArmState::PLANNING)
	    {

	        if (!planningMonitor_->isEnvironmentSafe())
		{
		    ROS_WARN("Environment is not safe. Will not issue request for planning");
		    epsLong.sleep();
		    continue;
		}
		
		fillStartState(req.start_state);
		
		ROS_DEBUG("Issued request for motion planning");
		
		// call the planner and decide whether to use the path 
		if (clientPlan.call(req, res))
		{
		    if (res.path.states.empty())
		    {
		        ROS_WARN("Unable to plan path to desired goal");
			epsLong.sleep();
		    }
		    else
		    {
			if (res.path.model_id != req.params.model_id)
			    ROS_ERROR("Received path for incorrect model: expected '%s', received '%s'", req.params.model_id.c_str(), res.path.model_id.c_str());
			else
			{
			    if (!planningMonitor_->getTransformListener()->frameExists(res.path.header.frame_id))
				ROS_ERROR("Received path in unknown frame: '%s'", res.path.header.frame_id.c_str());
			    else
			    {
				approx = res.approximate;
				if (res.approximate)
				    ROS_INFO("Approximate path was found. Distance to goal is: %f", res.distance);
				ROS_INFO("Received path with %u states from motion planner", (unsigned int)res.path.states.size());
				currentPath = res.path;
				currentPos = 0;
				if (planningMonitor_->transformPathToFrame(currentPath, planningMonitor_->getFrameId()))
				{
				    displayPathPublisher_.publish(currentPath);
				    printPath(currentPath);
				    feedback = pr2_robot_actions::MoveArmState::MOVING;	
				    update(feedback);
				}
			    }
			}
		    }
		}
		else
		{
		    ROS_ERROR("Motion planning service failed");
		    result = robot_actions::ABORTED;
		    break;
		}
	    }
	    
	    // if we have to stop, do so
	    if (isPreemptRequested() || !node_handle_.ok())
		result = robot_actions::PREEMPTED;

	    // if preeemt was requested while we are planning, terminate
	    if (result != robot_actions::SUCCESS && feedback == pr2_robot_actions::MoveArmState::PLANNING)
	        break;

	    // stop the robot if we need to
	    if (feedback == pr2_robot_actions::MoveArmState::MOVING)
	    {
		bool safe = planningMonitor_->isEnvironmentSafe();
		bool valid = true;
		// we need to check if the path is still valid
		if (!unsafe_paths_ || (unsafe_paths_ && trajectoryId == -1))
		{
		    // we don't want to check the part of the path that was already executed
		    currentPos = planningMonitor_->closestStateOnPath(currentPath, currentPos, currentPath.states.size() - 1, planningMonitor_->getRobotState());
		    if (currentPos < 0)
		    {
			ROS_WARN("Unable to identify current state in path");
			currentPos = 0;
		    }
		    valid = planningMonitor_->isPathValid(currentPath, currentPos, currentPath.states.size() - 1, true);
		}
		
		if (result == robot_actions::PREEMPTED || !safe || !valid)
		{
		    if (result == robot_actions::PREEMPTED)
			ROS_INFO("Preempt requested. Stopping arm.");
		    else
			if (!safe)
			    ROS_WARN("Environment is no longer safe. Cannot decide if path is valid. Stopping & replanning...");
			else
			    ROS_INFO("Current path is no longer valid. Stopping & replanning...");

		    if (trajectoryId != -1)
		    {
			// we are already executing the path; we need to stop it
			pr2_mechanism_controllers::TrajectoryCancel::Request  send_traj_cancel_req;
			pr2_mechanism_controllers::TrajectoryCancel::Response send_traj_cancel_res;
			send_traj_cancel_req.trajectoryid = trajectoryId;
			if (clientCancel.call(send_traj_cancel_req, send_traj_cancel_res))
			    ROS_INFO("Stopped trajectory %d", trajectoryId);
			else
			    ROS_ERROR("Unable to cancel trajectory %d. Continuing...", trajectoryId);
			trajectoryId = -1;
		    }		    
		    
		    if (result != robot_actions::PREEMPTED)
		    {
			// if we were not preempted
			feedback = pr2_robot_actions::MoveArmState::PLANNING;	
			update(feedback);
			continue;
		    }
		    else
			break;
		}
	    }
	    
	    // execute & monitor a path if we need to 
	    if (result == robot_actions::SUCCESS && feedback == pr2_robot_actions::MoveArmState::MOVING)
	    {
		// start the controller if we have to, using trajectory start
		if (trajectoryId == -1)
		{
		    pr2_mechanism_controllers::TrajectoryStart::Request  send_traj_start_req;
		    pr2_mechanism_controllers::TrajectoryStart::Response send_traj_start_res;
		    
		    fillTrajectoryPath(currentPath, send_traj_start_req.traj);
		    send_traj_start_req.hastiming = 0;
		    send_traj_start_req.requesttiming = 0;

		    if (clientStart.call(send_traj_start_req, send_traj_start_res))
		    {
			trajectoryId = send_traj_start_res.trajectoryid;
			if (trajectoryId < 0)
			{
			    ROS_ERROR("Invalid trajectory id: %d", trajectoryId);
			    result = robot_actions::ABORTED;
			    break;
			}
			ROS_INFO("Sent trajectory %d to controller", trajectoryId);
		    }
		    else
		    {
			ROS_ERROR("Unable to start trajectory controller");
			result = robot_actions::ABORTED;
			break;
		    }
		}
		
		// monitor controller execution by calling trajectory query

		pr2_mechanism_controllers::TrajectoryQuery::Request  send_traj_query_req;
		pr2_mechanism_controllers::TrajectoryQuery::Response send_traj_query_res;
		send_traj_query_req.trajectoryid = trajectoryId;
		if (clientQuery.call(send_traj_query_req, send_traj_query_res))
		{
		    // we are done; exit with success
		    if (send_traj_query_res.done == pr2_mechanism_controllers::TrajectoryQuery::Response::State_Done)
		    {
		        if (approx && !planningMonitor_->isStateValidAtGoal(planningMonitor_->getRobotState()))
			{
			    ROS_INFO("Completed approximate path (trajectory %d). Trying again to reach goal...", trajectoryId);
			    feedback = pr2_robot_actions::MoveArmState::PLANNING;	
			    update(feedback);
			    trajectoryId = -1;
			    continue;
			}
			ROS_INFO("Completed trajectory %d", trajectoryId);
			break;
		    }
		    // something bad happened in the execution
		    if (send_traj_query_res.done != pr2_mechanism_controllers::TrajectoryQuery::Response::State_Active && 
			send_traj_query_res.done != pr2_mechanism_controllers::TrajectoryQuery::Response::State_Queued)
		    {
			result = robot_actions::ABORTED;
			ROS_ERROR("Unable to execute trajectory %d: query returned status %d", trajectoryId, (int)send_traj_query_res.done);
			break;
		    }
		}
		else
		{
		    ROS_ERROR("Unable to query trajectory %d", trajectoryId);
		    result = robot_actions::ABORTED;
		    break;
		}
	    }
	    eps.sleep();	
	}
	
	if (result == robot_actions::SUCCESS)
	    ROS_INFO("Goal was reached");
	else
	    ROS_INFO("Goal was not reached");

	return result;
    }

    void MoveArm::fillTrajectoryPath(const motion_planning_msgs::KinematicPath &path, manipulation_msgs::JointTraj &traj)
    {
        traj.names = arm_joint_names_;
	traj.points.resize(path.states.size());
	planning_models::StateParams *sp = planningMonitor_->getKinematicModel()->newStateParams();
	for (unsigned int i = 0 ; i < path.states.size() ; ++i)
	{
	    traj.points[i].time = path.times[i];
	    traj.points[i].positions.reserve(path.states[i].vals.size());
	    
	    sp->setParamsGroup(path.states[i].vals, arm_);	    
	    for (unsigned int j = 0 ; j < arm_joint_names_.size() ; ++j)
	    {
		planning_models::KinematicModel::Joint *joint = planningMonitor_->getKinematicModel()->getJoint(arm_joint_names_[j]);
		const double *params = sp->getParamsJoint(arm_joint_names_[j]);
		for (unsigned int k = 0 ; k < joint->usedParams ; ++k)
		    traj.points[i].positions.push_back(params[k]);
	    }
	}
	delete sp;
    }
    
    void MoveArm::printPath(const motion_planning_msgs::KinematicPath &path)
    {
	for (unsigned int i = 0 ; i < path.states.size() ; ++i)
	{
	    std::stringstream ss;
	    for (unsigned int j = 0 ; j < path.states[i].vals.size() ; ++j)
		ss << path.states[i].vals[j] << " ";
	    ROS_DEBUG(ss.str().c_str());
	}
    }
    
    void MoveArm::contactFound(collision_space::EnvironmentModel::Contact &contact)
    {
	if (!planningMonitor_->getEnvironmentModel()->getVerbose())
	    return;
	
	static int count = 0;
	visualization_msgs::Marker mk;
	mk.header.stamp = planningMonitor_->lastMapUpdate();
	mk.header.frame_id = planningMonitor_->getFrameId();
	mk.ns = ros::this_node::getName();
	mk.id = count++;
	mk.type = visualization_msgs::Marker::SPHERE;
	mk.action = visualization_msgs::Marker::ADD;
	mk.pose.position.x = contact.pos.x();
	mk.pose.position.y = contact.pos.y();
	mk.pose.position.z = contact.pos.z();
	mk.pose.orientation.w = 1.0;
	
	mk.scale.x = mk.scale.y = mk.scale.z = 0.03;

	mk.color.a = 0.6;
	mk.color.r = 1.0;
	mk.color.g = 0.04;
	mk.color.b = 0.04;
	
	mk.lifetime = ros::Duration(30.0);
	
	visMarkerPublisher_.publish(mk);
    }
    
    bool MoveArm::getControlJointNames(std::vector<std::string> &joint_names)
    {
	ros::ServiceClient client_query = node_handle_.serviceClient<pr2_mechanism_controllers::TrajectoryQuery>(CONTROL_QUERY_NAME);
	pr2_mechanism_controllers::TrajectoryQuery::Request  req_query;
	pr2_mechanism_controllers::TrajectoryQuery::Response res_query;
	req_query.trajectoryid = pr2_mechanism_controllers::TrajectoryQuery::Request::Query_Joint_Names;
	
	bool result = client_query.call(req_query, res_query);
	
	if (!result)
	{
	    ROS_INFO("Querying controller for joint names ...");
	    ros::Duration(5.0).sleep();
	    result = client_query.call(req_query, res_query);
	    if (result)
		ROS_INFO("Joint names received");
	}
	
	if (!result)
	{
	    ROS_ERROR("Unable to retrieve controller joint names from control query service");
	    return false;
	}
	
	joint_names = res_query.jointnames;
	
	// make sure we have the right joint names
	for(unsigned int i = 0; i < joint_names.size() ; ++i)
	{
	    if (planning_models::KinematicModel::Joint *j = planningMonitor_->getKinematicModel()->getJoint(joint_names[i]))
	    {
		ROS_DEBUG("Using joing '%s' with %u parameters", j->name.c_str(), j->usedParams);
		if (planningMonitor_->getKinematicModel()->getJointIndexInGroup(j->name, arm_) < 0)
		    return false;
	    }
	    else
	    {
		ROS_ERROR("Joint '%s' is not known", joint_names[i].c_str());
		return false;
	    }
	}
	
	std::vector<std::string> groupNames;
	planningMonitor_->getKinematicModel()->getJointsInGroup(groupNames, arm_);
	if (groupNames.size() != joint_names.size())
	{
	    ROS_ERROR("The group '%s' does not have the same number of joints as the controller can handle", arm_.c_str());
	    return false;	    
	}
	
	return true;
    }
    
    bool MoveArm::fixState(planning_models::StateParams &st, bool atGoal)
    {
	bool result = true;
	
	// just in case the system is a bit outside bounds, we enforce the bounds
	st.enforceBounds();
	
	// if the state is not valid, we try to fix it
	if (atGoal ? !planningMonitor_->isStateValidAtGoal(&st) : !planningMonitor_->isStateValidOnPath(&st))
	{
	    // try 2% change in each component
	    planning_models::StateParams temp(st);
	    int count = 0;
	    do 
	    {
		temp = st;
		temp.perturbStateGroup(0.02, arm_);
		count++;
	    } while ((atGoal ? !planningMonitor_->isStateValidAtGoal(&temp) : !planningMonitor_->isStateValidOnPath(&temp)) && count < 50);
	    
	    // try 10% change in each component
	    if (atGoal ? !planningMonitor_->isStateValidAtGoal(&temp) : !planningMonitor_->isStateValidOnPath(&temp))
	    {
		count = 0;
		do 
		{
		    temp = st;
		    temp.perturbStateGroup(0.1, arm_);
		    count++;
		} while ((atGoal ? !planningMonitor_->isStateValidAtGoal(&temp) : !planningMonitor_->isStateValidOnPath(&temp)) && count < 50);
	    }
	    
	    if (atGoal ? !planningMonitor_->isStateValidAtGoal(&temp) : !planningMonitor_->isStateValidOnPath(&temp))
		st = temp;
	    else
		result = false;
	}
	return result;
    }
    
    bool MoveArm::fillStartState(std::vector<motion_planning_msgs::KinematicJoint> &start_state)
    {
	// get the current state
	planning_models::StateParams st(*planningMonitor_->getRobotState());
	
	bool result = fixState(st, false);
	
	if (!result)
	    ROS_ERROR("Starting state for the robot is in collision and attempting to fix it failed");
	
	// fill in start state with current one
	std::vector<planning_models::KinematicModel::Joint*> joints;
	planningMonitor_->getKinematicModel()->getJoints(joints);
	
	start_state.resize(joints.size());
	for (unsigned int i = 0 ; i < joints.size() ; ++i)
	{
	    start_state[i].header.frame_id = planningMonitor_->getFrameId();
	    start_state[i].header.stamp = planningMonitor_->lastMechanismStateUpdate();
	    start_state[i].joint_name = joints[i]->name;
	    st.copyParamsJoint(start_state[i].value, joints[i]->name);
	}
	
	return result;
    }

    inline double uniformDouble(double lower_bound, double upper_bound)
    {
	return (upper_bound - lower_bound) * drand48() + lower_bound;     
    }
    
    bool MoveArm::alterRequestUsingIK(motion_planning_msgs::GetMotionPlan::Request &req)
    {
	bool result = false;
	
	// change pose constraints to joint constraints, if possible and so desired
	if (req.goal_constraints.joint_constraint.empty() &&         // we have no joint constraints on the goal,
	    req.goal_constraints.pose_constraint.size() == 1 &&      // we have a single pose constraint on the goal
	    req.goal_constraints.pose_constraint[0].type == 
	    motion_planning_msgs::PoseConstraint::POSITION_X + motion_planning_msgs::PoseConstraint::POSITION_Y + motion_planning_msgs::PoseConstraint::POSITION_Z +
	    motion_planning_msgs::PoseConstraint::ORIENTATION_R + motion_planning_msgs::PoseConstraint::ORIENTATION_P + motion_planning_msgs::PoseConstraint::ORIENTATION_Y)  // that is active on all 6 DOFs
	{
	    planning_models::KinematicModel::Link *link = planningMonitor_->getKinematicModel()->getLink(req.goal_constraints.pose_constraint[0].link_name);
	    if (link && link->before && link->before->name == arm_joint_names_.back())
	    {
		// we can do ik can turn the pose constraint into a joint one
		ROS_INFO("Converting pose constraint to joint constraint using IK...");
		
		planningMonitor_->getEnvironmentModel()->setVerbose(false);
		ros::ServiceClient ik_client = node_handle_.serviceClient<manipulation_srvs::IKService>(ARM_IK_NAME, true);
		
		// find an IK solution
		std::vector<double> solution;
		if (computeIK(ik_client, req.goal_constraints.pose_constraint[0].pose, solution))
		{
<<<<<<< HEAD
		    // check if it is a valid state
		    planning_models::StateParams spTest(*planningMonitor_->getRobotState());
		    spTest.setParamsJoints(solution, arm_joint_names_);
		    
		    if (planningMonitor_->isStateValidAtGoal(&spTest))
=======
		    geometry_msgs::PoseStamped tpose = req.goal_constraints.pose_constraint[0].pose;
		    if (t > 0)
		    {
			tpose.pose.position.x = uniformDouble(tpose.pose.position.x - req.goal_constraints.pose_constraint[0].position_tolerance_below.x,
							      tpose.pose.position.x + req.goal_constraints.pose_constraint[0].position_tolerance_above.x);
			tpose.pose.position.y = uniformDouble(tpose.pose.position.y - req.goal_constraints.pose_constraint[0].position_tolerance_below.y,
							      tpose.pose.position.y + req.goal_constraints.pose_constraint[0].position_tolerance_above.y);
			tpose.pose.position.z = uniformDouble(tpose.pose.position.z - req.goal_constraints.pose_constraint[0].position_tolerance_below.z,
							      tpose.pose.position.z + req.goal_constraints.pose_constraint[0].position_tolerance_above.z);
		    }
		    std::vector<double> solution;
		    if (computeIK(client, tpose, 5, solution))
>>>>>>> b5c32986
		    {
			unsigned int n = 0;
			for (unsigned int i = 0 ; i < arm_joint_names_.size() ; ++i)
			{
			    motion_planning_msgs::JointConstraint jc;
			    jc.joint_name = arm_joint_names_[i];
			    jc.header.frame_id = req.goal_constraints.pose_constraint[0].pose.header.frame_id;
			    jc.header.stamp = planningMonitor_->lastMechanismStateUpdate();
			    unsigned int u = planningMonitor_->getKinematicModel()->getJoint(arm_joint_names_[i])->usedParams;
			    for (unsigned int j = 0 ; j < u ; ++j)
			    {
				jc.value.push_back(solution[n + j]);
				jc.tolerance_above.push_back(0.0);
				jc.tolerance_below.push_back(0.0);
			    }
			    n += u;			
			    req.goal_constraints.joint_constraint.push_back(jc);
			}
			req.goal_constraints.pose_constraint.clear();
			
			// update the goal constraints for the planning monitor as well
			planningMonitor_->setGoalConstraints(req.goal_constraints);
			
			result = true;
		    }
		    else
		    {
			// if it is not, we try to fix it
			motion_planning_msgs::ConvertPoseToJointConstraint::Request c_req;
			c_req.params = req.params;
			c_req.start_state = req.start_state;
			c_req.constraints = req.goal_constraints;
			c_req.names = arm_joint_names_;
			c_req.states.resize(1);
			c_req.states[0].vals = solution;
			c_req.allowed_time = 0.3;

			// add a few more guesses
			for (int t = 0 ; t < 4 ; ++t)
			{
			    robot_msgs::PoseStamped tpose = req.goal_constraints.pose_constraint[0].pose;
			    tpose.pose.position.x = uniformDouble(tpose.pose.position.x - req.goal_constraints.pose_constraint[0].position_tolerance_below.x,
								  tpose.pose.position.x + req.goal_constraints.pose_constraint[0].position_tolerance_above.x);
			    tpose.pose.position.y = uniformDouble(tpose.pose.position.y - req.goal_constraints.pose_constraint[0].position_tolerance_below.y,
								  tpose.pose.position.y + req.goal_constraints.pose_constraint[0].position_tolerance_above.y);
			    tpose.pose.position.z = uniformDouble(tpose.pose.position.z - req.goal_constraints.pose_constraint[0].position_tolerance_below.z,
								  tpose.pose.position.z + req.goal_constraints.pose_constraint[0].position_tolerance_above.z);
			    std::vector<double> sol;
			    if (computeIK(ik_client, tpose, sol))
			    {
				unsigned int sz = c_req.states.size();				
				c_req.states.resize(sz + 1);
				c_req.states[sz].vals = sol;	
			    }
			}
			
			motion_planning_msgs::ConvertPoseToJointConstraint::Response c_res;
			ros::ServiceClient s_client = node_handle_.serviceClient<motion_planning_msgs::ConvertPoseToJointConstraint>(SEARCH_VALID_STATE_NAME);
			if (s_client.call(c_req, c_res))
			{
			    if (!c_res.joint_constraint.empty())
			    {
				req.goal_constraints.joint_constraint = c_res.joint_constraint;
				req.goal_constraints.pose_constraint.clear();
				
				// update the goal constraints for the planning monitor as well
				planningMonitor_->setGoalConstraints(req.goal_constraints);
				result = true;
			    }
			}
			else
			    ROS_ERROR("Service for searching for valid states failed");
		    }
		}
		else
		{
		    motion_planning_msgs::ConvertPoseToJointConstraint::Request c_req;
		    c_req.params = req.params;
		    c_req.start_state = req.start_state;
		    c_req.constraints = req.goal_constraints;
		    c_req.names = arm_joint_names_;
		    c_req.allowed_time = 0.3;
		    motion_planning_msgs::ConvertPoseToJointConstraint::Response c_res;
		    ros::ServiceClient s_client = node_handle_.serviceClient<motion_planning_msgs::ConvertPoseToJointConstraint>(SEARCH_VALID_STATE_NAME);
		    if (s_client.call(c_req, c_res))
		    {
			if (!c_res.joint_constraint.empty())
			{
			    req.goal_constraints.joint_constraint = c_res.joint_constraint;
			    req.goal_constraints.pose_constraint.clear();
			    
			    // update the goal constraints for the planning monitor as well
			    planningMonitor_->setGoalConstraints(req.goal_constraints);
			    result = true;
			}
		    }
		    else
			ROS_ERROR("Service for searching for valid states failed");
		}
	    }
	}
	return result;
    }

<<<<<<< HEAD
    bool MoveArm::computeIK(ros::ServiceClient &client, const robot_msgs::PoseStamped &pose_stamped_msg, std::vector<double> &solution)
=======
    bool MoveArm::computeIK(ros::ServiceClient &client, const geometry_msgs::PoseStamped &pose_stamped_msg, int attempts, std::vector<double> &solution)
>>>>>>> b5c32986
    {
	// define the service messages
	manipulation_srvs::IKService::Request request;
	manipulation_srvs::IKService::Response response;
	
	request.data.pose_stamped = pose_stamped_msg;
	request.data.joint_names = arm_joint_names_;

	planning_models::StateParams *sp = planningMonitor_->getKinematicModel()->newStateParams();
	sp->randomStateGroup(arm_);
	for(unsigned int i = 0; i < arm_joint_names_.size() ; ++i)
	{
	    const double *params = sp->getParamsJoint(arm_joint_names_[i]);
	    const unsigned int u = planningMonitor_->getKinematicModel()->getJoint(arm_joint_names_[i])->usedParams;
	    for (unsigned int j = 0 ; j < u ; ++j)
		request.data.positions.push_back(params[j]);
	}
	delete sp;
	
	if (client.call(request, response))
	{ 
	    ROS_DEBUG("Obtained IK solution");
	    solution = response.solution;
	    if (solution.size() != request.data.positions.size())
	    {
		ROS_ERROR("Incorrect number of elements in IK output");
		return false;
	    }
	    for(unsigned int i = 0; i < solution.size() ; ++i)
		ROS_DEBUG("IK[%d] = %f", (int)i, solution[i]);
	}
	else
	{
	    ROS_ERROR("IK service failed");
	    return false;
	}
	    
	return true;
    }
    
}

int main(int argc, char** argv)
{
    ros::init(argc, argv, "move_arm", ros::init_options::AnonymousName);  
    
    ros::NodeHandle nh;
    std::string arm_name;    
    nh.param<std::string>("~arm", arm_name, std::string());
    
    if (arm_name.empty())
	ROS_ERROR("No '~arm' parameter specified");
    else
    {
	move_arm::MoveArm move_arm(arm_name);
	robot_actions::ActionRunner runner(20.0);
	runner.connect<pr2_robot_actions::MoveArmGoal, pr2_robot_actions::MoveArmState, int32_t>(move_arm);
	runner.run();
	ros::spin();
    }
    
    return 0;
}<|MERGE_RESOLUTION|>--- conflicted
+++ resolved
@@ -580,26 +580,11 @@
 		std::vector<double> solution;
 		if (computeIK(ik_client, req.goal_constraints.pose_constraint[0].pose, solution))
 		{
-<<<<<<< HEAD
 		    // check if it is a valid state
 		    planning_models::StateParams spTest(*planningMonitor_->getRobotState());
 		    spTest.setParamsJoints(solution, arm_joint_names_);
 		    
 		    if (planningMonitor_->isStateValidAtGoal(&spTest))
-=======
-		    geometry_msgs::PoseStamped tpose = req.goal_constraints.pose_constraint[0].pose;
-		    if (t > 0)
-		    {
-			tpose.pose.position.x = uniformDouble(tpose.pose.position.x - req.goal_constraints.pose_constraint[0].position_tolerance_below.x,
-							      tpose.pose.position.x + req.goal_constraints.pose_constraint[0].position_tolerance_above.x);
-			tpose.pose.position.y = uniformDouble(tpose.pose.position.y - req.goal_constraints.pose_constraint[0].position_tolerance_below.y,
-							      tpose.pose.position.y + req.goal_constraints.pose_constraint[0].position_tolerance_above.y);
-			tpose.pose.position.z = uniformDouble(tpose.pose.position.z - req.goal_constraints.pose_constraint[0].position_tolerance_below.z,
-							      tpose.pose.position.z + req.goal_constraints.pose_constraint[0].position_tolerance_above.z);
-		    }
-		    std::vector<double> solution;
-		    if (computeIK(client, tpose, 5, solution))
->>>>>>> b5c32986
 		    {
 			unsigned int n = 0;
 			for (unsigned int i = 0 ; i < arm_joint_names_.size() ; ++i)
@@ -704,11 +689,7 @@
 	return result;
     }
 
-<<<<<<< HEAD
-    bool MoveArm::computeIK(ros::ServiceClient &client, const robot_msgs::PoseStamped &pose_stamped_msg, std::vector<double> &solution)
-=======
-    bool MoveArm::computeIK(ros::ServiceClient &client, const geometry_msgs::PoseStamped &pose_stamped_msg, int attempts, std::vector<double> &solution)
->>>>>>> b5c32986
+    bool MoveArm::computeIK(ros::ServiceClient &client, const geometry_msgs::PoseStamped &pose_stamped_msg, std::vector<double> &solution)
     {
 	// define the service messages
 	manipulation_srvs::IKService::Request request;
