--- conflicted
+++ resolved
@@ -57,13 +57,10 @@
     
     void cloudCallback(const sensor_msgs::PointCloudConstPtr &cloud)
     {
-<<<<<<< HEAD
 	sensor_msgs::PointCloud out;
-=======
+
 	ROS_DEBUG("Got pointcloud that is %f seconds old", (ros::Time::now() - cloud->header.stamp).toSec());
 	
-	robot_msgs::PointCloud out;
->>>>>>> 531b7112
 	std::vector<int> mask;
 	ros::WallTime tm = ros::WallTime::now();
 	sf_.mask(*cloud, mask);
