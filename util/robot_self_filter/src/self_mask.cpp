/*
 * Copyright (c) 2008, Willow Garage, Inc.
 * All rights reserved.
 *
 * Redistribution and use in source and binary forms, with or without
 * modification, are permitted provided that the following conditions are met:
 *
 *     * Redistributions of source code must retain the above copyright
 *       notice, this list of conditions and the following disclaimer.
 *     * Redistributions in binary form must reproduce the above copyright
 *       notice, this list of conditions and the following disclaimer in the
 *       documentation and/or other materials provided with the distribution.
 *     * Neither the name of the Willow Garage, Inc. nor the names of its
 *       contributors may be used to endorse or promote products derived from
 *       this software without specific prior written permission.
 *
 * THIS SOFTWARE IS PROVIDED BY THE COPYRIGHT HOLDERS AND CONTRIBUTORS "AS IS"
 * AND ANY EXPRESS OR IMPLIED WARRANTIES, INCLUDING, BUT NOT LIMITED TO, THE
 * IMPLIED WARRANTIES OF MERCHANTABILITY AND FITNESS FOR A PARTICULAR PURPOSE
 * ARE DISCLAIMED. IN NO EVENT SHALL THE COPYRIGHT OWNER OR CONTRIBUTORS BE
 * LIABLE FOR ANY DIRECT, INDIRECT, INCIDENTAL, SPECIAL, EXEMPLARY, OR
 * CONSEQUENTIAL DAMAGES (INCLUDING, BUT NOT LIMITED TO, PROCUREMENT OF
 * SUBSTITUTE GOODS OR SERVICES; LOSS OF USE, DATA, OR PROFITS; OR BUSINESS
 * INTERRUPTION) HOWEVER CAUSED AND ON ANY THEORY OF LIABILITY, WHETHER IN
 * CONTRACT, STRICT LIABILITY, OR TORT (INCLUDING NEGLIGENCE OR OTHERWISE)
 * ARISING IN ANY WAY OUT OF THE USE OF THIS SOFTWARE, EVEN IF ADVISED OF THE
 * POSSIBILITY OF SUCH DAMAGE.
 */

#include "robot_self_filter/self_mask.h"
#include <algorithm>
#include <climits>
#include <ros/console.h>

void robot_self_filter::SelfMask::freeMemory(void)
{
    for (unsigned int i = 0 ; i < bodies_.size() ; ++i)
	if (bodies_[i].body)
	    delete bodies_[i].body;
    bodies_.clear();
}

bool robot_self_filter::SelfMask::configure(const std::vector<std::string> &links, double scale, double padd)
{
    // in case configure was called before, we free the memory
    freeMemory();
    sensor_pos_.setValue(0, 0, 0);
    
    // from the geometric model, find the shape of each link of interest
    // and create a body from it, one that knows about poses and can 
    // check for point inclusion
    for (unsigned int i = 0 ; i < links.size() ; ++i)
    {
	SeeLink sl;
	planning_models::KinematicModel::Link *link = rm_.getKinematicModel()->getLink(links[i]);
	sl.body = bodies::createBodyFromShape(link->shape);

	if (sl.body)
	{
	    sl.name = links[i];
	    
	    // collision models may have an offset, in addition to what TF gives
	    // so we keep it around
	    sl.constTransf = link->constGeomTrans;
	    sl.body->setScale(scale);
	    sl.body->setPadding(padd);
	    sl.volume = sl.body->computeVolume();
	    bodies_.push_back(sl);
	}
	else
	    ROS_WARN("Unable to create point inclusion body for link '%s'", links[i].c_str());
    }
    
    if (bodies_.empty())
	ROS_WARN("No robot links will be checked for self collision");
    
    // put larger volume bodies first -- higher chances of containing a point
    std::sort(bodies_.begin(), bodies_.end(), SortBodies());
    
    bspheres_.resize(bodies_.size());
    bspheresRadius2_.resize(bodies_.size());

    for (unsigned int i = 0 ; i < bodies_.size() ; ++i)
	ROS_DEBUG("Self mask includes link %s with volume %f", bodies_[i].name.c_str(), bodies_[i].body->computeVolume());
    
    ROS_INFO("Self filter using %f padding and %f scaling", padd, scale);

    return true; 
}

bool robot_self_filter::SelfMask::configure(double scale, double padd)
{
    return configure(rm_.getSelfSeeLinks(), scale, padd);
}

bool robot_self_filter::SelfMask::configure(void)
{
    return configure(rm_.getSelfSeeLinks(), rm_.getSelfSeeScale(), rm_.getSelfSeePadding());
}

void robot_self_filter::SelfMask::getLinkNames(std::vector<std::string> &frames) const
{
    for (unsigned int i = 0 ; i < bodies_.size() ; ++i)
	frames.push_back(bodies_[i].name);
}

void robot_self_filter::SelfMask::maskContainment(const sensor_msgs::PointCloud& data_in, std::vector<int> &mask)
{
    mask.resize(data_in.pts.size());
    if (bodies_.empty())
	std::fill(mask.begin(), mask.end(), (int)OUTSIDE);
    else
    {
	assumeFrame(data_in.header);
	maskAuxContainment(data_in, mask);
    }
}

<<<<<<< HEAD
void robot_self_filter::SelfMask::maskIntersection(const robot_msgs::PointCloud& data_in, const std::string &sensor_frame, std::vector<int> &mask,
						   const boost::function<void(const btVector3&)> &callback)
=======
void robot_self_filter::SelfMask::maskIntersection(const sensor_msgs::PointCloud& data_in, const std::string &sensor_frame, std::vector<int> &mask)
>>>>>>> a38d4e46
{
    mask.resize(data_in.pts.size());
    if (bodies_.empty())
	std::fill(mask.begin(), mask.end(), (int)OUTSIDE);
    else
    {
	assumeFrame(data_in.header, sensor_frame);
	if (sensor_frame.empty())
	    maskAuxContainment(data_in, mask);
	else
	    maskAuxIntersection(data_in, mask, callback);
    }
}

<<<<<<< HEAD
void robot_self_filter::SelfMask::maskIntersection(const robot_msgs::PointCloud& data_in, const btVector3 &sensor, std::vector<int> &mask,
						   const boost::function<void(const btVector3&)> &callback)
=======
void robot_self_filter::SelfMask::maskIntersection(const sensor_msgs::PointCloud& data_in, const btVector3 &sensor, std::vector<int> &mask)
>>>>>>> a38d4e46
{
    mask.resize(data_in.pts.size());
    if (bodies_.empty())
	std::fill(mask.begin(), mask.end(), (int)OUTSIDE);
    else
    {
	assumeFrame(data_in.header, sensor);
	maskAuxIntersection(data_in, mask, callback);
    }
}

void robot_self_filter::SelfMask::computeBoundingSpheres(void)
{
    const unsigned int bs = bodies_.size();
    for (unsigned int i = 0 ; i < bs ; ++i)
    {
	bodies_[i].body->computeBoundingSphere(bspheres_[i]);
	bspheresRadius2_[i] = bspheres_[i].radius * bspheres_[i].radius;
    }
}

void robot_self_filter::SelfMask::assumeFrame(const roslib::Header& header, const btVector3 &sensor)
{
    assumeFrame(header);
    sensor_pos_ = sensor;
}

void robot_self_filter::SelfMask::assumeFrame(const roslib::Header& header, const std::string &sensor_frame)
{
    const unsigned int bs = bodies_.size();
    
    // place the links in the assumed frame 
    for (unsigned int i = 0 ; i < bs ; ++i)
    {
	// find the transform between the link's frame and the pointcloud frame
	tf::Stamped<btTransform> transf;
	try
	{
	    tf_.lookupTransform(header.frame_id, bodies_[i].name, header.stamp, transf);
	}
	catch(...)
	{
	    transf.setIdentity();
	    ROS_ERROR("Unable to lookup transform from %s to %s", bodies_[i].name.c_str(), header.frame_id.c_str());
	}
	
	// set it for each body; we also include the offset specified in URDF
	bodies_[i].body->setPose(transf * bodies_[i].constTransf);
    }
    
    computeBoundingSpheres();

    // compute the origin of the sensor in the frame of the cloud
    if (!sensor_frame.empty())
    {
	try
	{
	    tf::Stamped<btTransform> transf;
	    tf_.lookupTransform(header.frame_id, sensor_frame, header.stamp, transf);
	    sensor_pos_ = transf.getOrigin();
	}
	catch(...)
	{
	    sensor_pos_.setValue(0, 0, 0);
	    ROS_ERROR("Unable to lookup transform from %s to %s", sensor_frame.c_str(), header.frame_id.c_str());
	}
    }
}

void robot_self_filter::SelfMask::maskAuxContainment(const sensor_msgs::PointCloud& data_in, std::vector<int> &mask)
{
    const unsigned int bs = bodies_.size();
    const unsigned int np = data_in.pts.size();
    
    // compute a sphere that bounds the entire robot
    bodies::BoundingSphere bound;
    bodies::mergeBoundingSpheres(bspheres_, bound);	  
    btScalar radiusSquared = bound.radius * bound.radius;
    
    // we now decide which points we keep
#pragma omp parallel for schedule(dynamic) 
    for (int i = 0 ; i < (int)np ; ++i)
    {
	btVector3 pt = btVector3(data_in.pts[i].x, data_in.pts[i].y, data_in.pts[i].z);
	int out = OUTSIDE;
	if (bound.center.distance2(pt) < radiusSquared)
	    for (unsigned int j = 0 ; out == OUTSIDE && j < bs ; ++j)
		if (bodies_[j].body->containsPoint(pt))
		    out = INSIDE;
	
	mask[i] = out;
    }
}

<<<<<<< HEAD
void robot_self_filter::SelfMask::maskAuxIntersection(const robot_msgs::PointCloud& data_in, std::vector<int> &mask, const boost::function<void(const btVector3&)> &callback)
=======
void robot_self_filter::SelfMask::maskAuxIntersection(const sensor_msgs::PointCloud& data_in, std::vector<int> &mask)
>>>>>>> a38d4e46
{
    const unsigned int bs = bodies_.size();
    const unsigned int np = data_in.pts.size();
    
    // compute a sphere that bounds the entire robot
    bodies::BoundingSphere bound;
    bodies::mergeBoundingSpheres(bspheres_, bound);	  
    btScalar radiusSquared = bound.radius * bound.radius;
    
    // we now decide which points we keep
#pragma omp parallel for schedule(dynamic) 
    for (int i = 0 ; i < (int)np ; ++i)
    {
	btVector3 pt = btVector3(data_in.pts[i].x, data_in.pts[i].y, data_in.pts[i].z);
	int out = OUTSIDE;
	if (bound.center.distance2(pt) < radiusSquared)
	    for (unsigned int j = 0 ; out == OUTSIDE && j < bs ; ++j)
		if (bodies_[j].body->containsPoint(pt))
		    out = INSIDE; 
	if (out == OUTSIDE)
	{
	    btVector3 dir(sensor_pos_ - pt);
	    dir.normalize();
	    if (callback)
	    {
		std::vector<btVector3> intersections;
		for (unsigned int j = 0 ; out == OUTSIDE && j < bs ; ++j)
		    if (bodies_[j].body->intersectsRay(pt, dir, &intersections, 1))
		    {
			callback(intersections[0]);
			out = SHADOW;
		    }
	    }
	    else
	    {
		for (unsigned int j = 0 ; out == OUTSIDE && j < bs ; ++j)
		    if (bodies_[j].body->intersectsRay(pt, dir))
			out = SHADOW;
	    }
	}
	
	mask[i] = out;
    }
}

int robot_self_filter::SelfMask::getMaskContainment(const btVector3 &pt) const
{
    const unsigned int bs = bodies_.size();
    int out = OUTSIDE;
    for (unsigned int j = 0 ; out == OUTSIDE && j < bs ; ++j)
	if (bodies_[j].body->containsPoint(pt))
	    out = INSIDE;
    return out;
}

int robot_self_filter::SelfMask::getMaskContainment(double x, double y, double z) const
{
    return getMaskContainment(btVector3(x, y, z));
}

int robot_self_filter::SelfMask::getMaskIntersection(const btVector3 &pt, const boost::function<void(const btVector3&)> &callback) const
{  
    int out = getMaskContainment(pt);
    if (out == OUTSIDE)
    {
	const unsigned int bs = bodies_.size();
	btVector3 dir(sensor_pos_ - pt);
	dir.normalize();
	if (callback)
	{
	    for (unsigned int j = 0 ; out == OUTSIDE && j < bs ; ++j)
		if (bodies_[j].body->intersectsRay(pt, dir))
		    out = SHADOW;
	}
	else
	{
	    std::vector<btVector3> intersections;
	    for (unsigned int j = 0 ; out == OUTSIDE && j < bs ; ++j)
		if (bodies_[j].body->intersectsRay(pt, dir, &intersections, 1))
		{
		    callback(intersections[0]);
		    out = SHADOW;
		}
	}
    }
    return out;
}

int robot_self_filter::SelfMask::getMaskIntersection(double x, double y, double z, const boost::function<void(const btVector3&)> &callback) const
{
    return getMaskIntersection(btVector3(x, y, z), callback);
}<|MERGE_RESOLUTION|>--- conflicted
+++ resolved
@@ -116,12 +116,8 @@
     }
 }
 
-<<<<<<< HEAD
-void robot_self_filter::SelfMask::maskIntersection(const robot_msgs::PointCloud& data_in, const std::string &sensor_frame, std::vector<int> &mask,
+void robot_self_filter::SelfMask::maskIntersection(const sensor_msgs::PointCloud& data_in, const std::string &sensor_frame, std::vector<int> &mask,
 						   const boost::function<void(const btVector3&)> &callback)
-=======
-void robot_self_filter::SelfMask::maskIntersection(const sensor_msgs::PointCloud& data_in, const std::string &sensor_frame, std::vector<int> &mask)
->>>>>>> a38d4e46
 {
     mask.resize(data_in.pts.size());
     if (bodies_.empty())
@@ -136,12 +132,8 @@
     }
 }
 
-<<<<<<< HEAD
-void robot_self_filter::SelfMask::maskIntersection(const robot_msgs::PointCloud& data_in, const btVector3 &sensor, std::vector<int> &mask,
+void robot_self_filter::SelfMask::maskIntersection(const sensor_msgs::PointCloud& data_in, const btVector3 &sensor, std::vector<int> &mask,
 						   const boost::function<void(const btVector3&)> &callback)
-=======
-void robot_self_filter::SelfMask::maskIntersection(const sensor_msgs::PointCloud& data_in, const btVector3 &sensor, std::vector<int> &mask)
->>>>>>> a38d4e46
 {
     mask.resize(data_in.pts.size());
     if (bodies_.empty())
@@ -236,11 +228,7 @@
     }
 }
 
-<<<<<<< HEAD
-void robot_self_filter::SelfMask::maskAuxIntersection(const robot_msgs::PointCloud& data_in, std::vector<int> &mask, const boost::function<void(const btVector3&)> &callback)
-=======
-void robot_self_filter::SelfMask::maskAuxIntersection(const sensor_msgs::PointCloud& data_in, std::vector<int> &mask)
->>>>>>> a38d4e46
+void robot_self_filter::SelfMask::maskAuxIntersection(const sensor_msgs::PointCloud& data_in, std::vector<int> &mask, const boost::function<void(const btVector3&)> &callback)
 {
     const unsigned int bs = bodies_.size();
     const unsigned int np = data_in.pts.size();
