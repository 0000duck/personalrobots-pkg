--- conflicted
+++ resolved
@@ -114,12 +114,8 @@
 	    the origin of the sensor. A callback can be registered for
 	    the first intersection point on each body.
 	 */
-<<<<<<< HEAD
-	void maskIntersection(const robot_msgs::PointCloud& data_in, const std::string &sensor_frame, std::vector<int> &mask,
+	void maskIntersection(const sensor_msgs::PointCloud& data_in, const std::string &sensor_frame, std::vector<int> &mask,
 			      const boost::function<void(const btVector3&)> &intersectionCallback = NULL);
-=======
-	void maskIntersection(const sensor_msgs::PointCloud& data_in, const std::string &sensor_frame, std::vector<int> &mask);
->>>>>>> a38d4e46
 
 	/** \brief Compute the intersection mask for a given pointcloud. If a mask
 	    element can have one of the values INSIDE, OUTSIDE or SHADOW. If the value is SHADOW,
@@ -127,12 +123,8 @@
 	    been seen. If the mask element is INSIDE, the point is inside
 	    the robot. The origin of the sensor is specified as well.
 	 */
-<<<<<<< HEAD
-	void maskIntersection(const robot_msgs::PointCloud& data_in, const btVector3 &sensor, std::vector<int> &mask,
+	void maskIntersection(const sensor_msgs::PointCloud& data_in, const btVector3 &sensor, std::vector<int> &mask,
 			      const boost::function<void(const btVector3&)> &intersectionCallback = NULL);
-=======
-	void maskIntersection(const sensor_msgs::PointCloud& data_in, const btVector3 &sensor, std::vector<int> &mask);
->>>>>>> a38d4e46
 	
 	/** \brief Assume subsequent calls to getMaskX() will be in the frame passed to this function.
 	 *   The frame in which the sensor is located is optional */
@@ -184,11 +176,7 @@
 	void maskAuxContainment(const sensor_msgs::PointCloud& data_in, std::vector<int> &mask);
 
 	/** \brief Perform the actual mask computation. */
-<<<<<<< HEAD
-	void maskAuxIntersection(const robot_msgs::PointCloud& data_in, std::vector<int> &mask, const boost::function<void(const btVector3&)> &callback);
-=======
-	void maskAuxIntersection(const sensor_msgs::PointCloud& data_in, std::vector<int> &mask);
->>>>>>> a38d4e46
+	void maskAuxIntersection(const sensor_msgs::PointCloud& data_in, std::vector<int> &mask, const boost::function<void(const btVector3&)> &callback);
 	
 	planning_environment::RobotModels   rm_;
 	tf::TransformListener              &tf_;
