/*
 * Copyright (c) 2008, Willow Garage, Inc.
 * All rights reserved.
 *
 * Redistribution and use in source and binary forms, with or without
 * modification, are permitted provided that the following conditions are met:
 *
 *     * Redistributions of source code must retain the above copyright
 *       notice, this list of conditions and the following disclaimer.
 *     * Redistributions in binary form must reproduce the above copyright
 *       notice, this list of conditions and the following disclaimer in the
 *       documentation and/or other materials provided with the distribution.
 *     * Neither the name of the Willow Garage, Inc. nor the names of its
 *       contributors may be used to endorse or promote products derived from
 *       this software without specific prior written permission.
 *
 * THIS SOFTWARE IS PROVIDED BY THE COPYRIGHT HOLDERS AND CONTRIBUTORS "AS IS"
 * AND ANY EXPRESS OR IMPLIED WARRANTIES, INCLUDING, BUT NOT LIMITED TO, THE
 * IMPLIED WARRANTIES OF MERCHANTABILITY AND FITNESS FOR A PARTICULAR PURPOSE
 * ARE DISCLAIMED. IN NO EVENT SHALL THE COPYRIGHT OWNER OR CONTRIBUTORS BE
 * LIABLE FOR ANY DIRECT, INDIRECT, INCIDENTAL, SPECIAL, EXEMPLARY, OR
 * CONSEQUENTIAL DAMAGES (INCLUDING, BUT NOT LIMITED TO, PROCUREMENT OF
 * SUBSTITUTE GOODS OR SERVICES; LOSS OF USE, DATA, OR PROFITS; OR BUSINESS
 * INTERRUPTION) HOWEVER CAUSED AND ON ANY THEORY OF LIABILITY, WHETHER IN
 * CONTRACT, STRICT LIABILITY, OR TORT (INCLUDING NEGLIGENCE OR OTHERWISE)
 * ARISING IN ANY WAY OUT OF THE USE OF THIS SOFTWARE, EVEN IF ADVISED OF THE
 * POSSIBILITY OF SUCH DAMAGE.
 */

#ifndef ROBOT_SELF_FILTER_SELF_MASK_
#define ROBOT_SELF_FILTER_SELF_MASK_

#include <sensor_msgs/PointCloud.h>
#include <planning_environment/models/robot_models.h>
#include <geometric_shapes/bodies.h>
#include <tf/transform_listener.h>
#include <string>
#include <vector>

namespace robot_self_filter
{

    /** \brief The possible values of a mask computed for a point */
    enum
    {
	INSIDE = 0,
	SHADOW = -1,
	OUTSIDE = 1
    };
    

    /** \brief Computing a mask for a pointcloud that states which points are inside the robot
     *
     */
    class SelfMask
    {	
    protected:
	
	struct SeeLink
	{
	    std::string   name;
	    bodies::Body *body;
	    btTransform   constTransf;
	};
	
	struct SortBodies
	{
	    bool operator()(const SeeLink &b1, const SeeLink &b2)
	    {
		return b1.body->computeVolume() > b2.body->computeVolume();
	    }
	};
	
    public:
	
	/** \brief Construct the filter */
	SelfMask(tf::TransformListener &tf) : rm_("robot_description"), tf_(tf)
	{
	    configure();
	}

	/** \brief Construct the filter */
	SelfMask(tf::TransformListener &tf, double scale, double padd) : rm_("robot_description"), tf_(tf)
	{
	    configure(scale, padd);
	}
	
	/** \brief Construct the filter */
	SelfMask(tf::TransformListener &tf, const std::vector<std::string> &links, double scale, double padd) : rm_("robot_description"), tf_(tf)
	{
	    configure(links, scale, padd);
	}
	
	/** \brief Destructor to clean up
	 */
	~SelfMask(void)
	{
	    freeMemory();
	}
	
	/** \brief Compute the containment mask (INSIDE or OUTSIDE) for a given pointcloud. If a mask element is 1, the point
	    is outside the robot. The point is outside if the mask element is 0.
	 */
	void maskContainment(const robot_msgs::PointCloud& data_in, std::vector<int> &mask);

	/** \brief Compute the intersection mask for a given pointcloud. If a mask
	    element can have one of the values INSIDE, OUTSIDE or SHADOW. If the value is SHADOW,
	    the point is on a ray behind the robot and should not have
	    been seen. If the mask element is INSIDE, the point is inside
	    the robot. The sensor frame is specified to obtain the origin of the sensor.
	 */
<<<<<<< HEAD
	void maskIntersection(const sensor_msgs::PointCloud& data_in, const std::string &sensor_frame, std::vector<int> &mask);
=======
	void maskIntersection(const robot_msgs::PointCloud& data_in, const std::string &sensor_frame, std::vector<int> &mask);

	/** \brief Compute the intersection mask for a given pointcloud. If a mask
	    element can have one of the values INSIDE, OUTSIDE or SHADOW. If the value is SHADOW,
	    the point is on a ray behind the robot and should not have
	    been seen. If the mask element is INSIDE, the point is inside
	    the robot. The origin of the sensor is specified as well.
	 */
	void maskIntersection(const robot_msgs::PointCloud& data_in, const btVector3 &sensor, std::vector<int> &mask);
>>>>>>> 1f32b2cf
	
	/** \brief Assume subsequent calls to getMaskX() will be in the frame passed to this function.
	 *   The frame in which the sensor is located is optional */
	void assumeFrame(const roslib::Header& header, const std::string &sensor_frame = std::string());
	
	/** \brief Assume subsequent calls to getMaskX() will be in the frame passed to this function.
	 *  Also specify which possition to assume for the sensor (frame is not needed) */
	void assumeFrame(const roslib::Header& header, const btVector3 &sensor_pos);
	
	/** \brief Get the containment mask (INSIDE or OUTSIDE) value for an individual point. No
	    setup is performed, assumeFrame() should be called before use */
	int  getMaskContainment(double x, double y, double z) const;
	
	/** \brief Get the containment mask (INSIDE or OUTSIDE) value for an individual point. No
	    setup is performed, assumeFrame() should be called before use */
	int  getMaskContainment(const btVector3 &pt) const;
	
	/** \brief Get the intersection mask (INSIDE, OUTSIDE or
	    SHADOW) value for an individual point. No setup is
	    performed, assumeFrame() should be called before use */
	int  getMaskIntersection(double x, double y, double z) const;
	
	/** \brief Get the intersection mask (INSIDE, OUTSIDE or
	    SHADOW) value for an individual point. No setup is
	    performed, assumeFrame() should be called before use */
	int  getMaskIntersection(const btVector3 &pt) const;
	
	/** \brief Get the set of link names that have been instantiated for self filtering */
	void getLinkNames(std::vector<std::string> &frames) const;
	
    private:

	/** \brief Free memory. */
	void freeMemory(void);
	
	/** \brief Configure the filter. */
	bool configure(void);

	/** \brief Configure the filter. */
	bool configure(double scale, double padd);

	/** \brief Configure the filter. */
	bool configure(const std::vector<std::string> &links, double scale, double padd);
	
	/** \brief Compute bounding spheres for the checked robot links. */
	void computeBoundingSpheres(void);
	
	/** \brief Perform the actual mask computation. */
	void maskAuxContainment(const sensor_msgs::PointCloud& data_in, std::vector<int> &mask);

	/** \brief Perform the actual mask computation. */
<<<<<<< HEAD
	void maskAuxIntersection(const sensor_msgs::PointCloud& data_in, const std::string &sensor_frame, std::vector<int> &mask);
=======
	void maskAuxIntersection(const robot_msgs::PointCloud& data_in, std::vector<int> &mask);
>>>>>>> 1f32b2cf
	
	planning_environment::RobotModels   rm_;
	tf::TransformListener              &tf_;
	ros::NodeHandle                     nh_;
	
	btVector3                           sensor_pos_;
	
	std::vector<SeeLink>                bodies_;
	std::vector<double>                 bspheresRadius2_;
	std::vector<bodies::BoundingSphere> bspheres_;
	
    };
    
}

#endif<|MERGE_RESOLUTION|>--- conflicted
+++ resolved
@@ -109,10 +109,7 @@
 	    been seen. If the mask element is INSIDE, the point is inside
 	    the robot. The sensor frame is specified to obtain the origin of the sensor.
 	 */
-<<<<<<< HEAD
 	void maskIntersection(const sensor_msgs::PointCloud& data_in, const std::string &sensor_frame, std::vector<int> &mask);
-=======
-	void maskIntersection(const robot_msgs::PointCloud& data_in, const std::string &sensor_frame, std::vector<int> &mask);
 
 	/** \brief Compute the intersection mask for a given pointcloud. If a mask
 	    element can have one of the values INSIDE, OUTSIDE or SHADOW. If the value is SHADOW,
@@ -121,7 +118,6 @@
 	    the robot. The origin of the sensor is specified as well.
 	 */
 	void maskIntersection(const robot_msgs::PointCloud& data_in, const btVector3 &sensor, std::vector<int> &mask);
->>>>>>> 1f32b2cf
 	
 	/** \brief Assume subsequent calls to getMaskX() will be in the frame passed to this function.
 	 *   The frame in which the sensor is located is optional */
@@ -173,11 +169,7 @@
 	void maskAuxContainment(const sensor_msgs::PointCloud& data_in, std::vector<int> &mask);
 
 	/** \brief Perform the actual mask computation. */
-<<<<<<< HEAD
-	void maskAuxIntersection(const sensor_msgs::PointCloud& data_in, const std::string &sensor_frame, std::vector<int> &mask);
-=======
-	void maskAuxIntersection(const robot_msgs::PointCloud& data_in, std::vector<int> &mask);
->>>>>>> 1f32b2cf
+	void maskAuxIntersection(const sensor_msgs::PointCloud& data_in, std::vector<int> &mask);
 	
 	planning_environment::RobotModels   rm_;
 	tf::TransformListener              &tf_;
