/*********************************************************************
* Software License Agreement (BSD License)
*
*  Copyright (c) 2008, Willow Garage, Inc.
*  All rights reserved.
*
*  Redistribution and use in source and binary forms, with or without
*  modification, are permitted provided that the following conditions
*  are met:
*
*   * Redistributions of source code must retain the above copyright
*     notice, this list of conditions and the following disclaimer.
*   * Redistributions in binary form must reproduce the above
*     copyright notice, this list of conditions and the following
*     disclaimer in the documentation and/or other materials provided
*     with the distribution.
*   * Neither the name of the Willow Garage nor the names of its
*     contributors may be used to endorse or promote products derived
*     from this software without specific prior written permission.
*
*  THIS SOFTWARE IS PROVIDED BY THE COPYRIGHT HOLDERS AND CONTRIBUTORS
*  "AS IS" AND ANY EXPRESS OR IMPLIED WARRANTIES, INCLUDING, BUT NOT
*  LIMITED TO, THE IMPLIED WARRANTIES OF MERCHANTABILITY AND FITNESS
*  FOR A PARTICULAR PURPOSE ARE DISCLAIMED. IN NO EVENT SHALL THE
*  COPYRIGHT OWNER OR CONTRIBUTORS BE LIABLE FOR ANY DIRECT, INDIRECT,
*  INCIDENTAL, SPECIAL, EXEMPLARY, OR CONSEQUENTIAL DAMAGES (INCLUDING,
*  BUT NOT LIMITED TO, PROCUREMENT OF SUBSTITUTE GOODS OR SERVICES;
*  LOSS OF USE, DATA, OR PROFITS; OR BUSINESS INTERRUPTION) HOWEVER
*  CAUSED AND ON ANY THEORY OF LIABILITY, WHETHER IN CONTRACT, STRICT
*  LIABILITY, OR TORT (INCLUDING NEGLIGENCE OR OTHERWISE) ARISING IN
*  ANY WAY OUT OF THE USE OF THIS SOFTWARE, EVEN IF ADVISED OF THE
*  POSSIBILITY OF SUCH DAMAGE.
*********************************************************************/

/*! \mainpage
 *  \htmlinclude manifest.html
 */

#ifndef TOPIC_SYNCHRONIZER_HH
#define TOPIC_SYNCHRONIZER_HH

<<<<<<< HEAD
#include "boost/thread/mutex.hpp"
#include "boost/thread/condition_variable.hpp"
=======

#include <boost/thread.hpp>
#include "boost/date_time/posix_time/posix_time.hpp"

//#include "rosthread/mutex.h"
//#include "rosthread/condition.h"

>>>>>>> 45a191a0
#include "ros/time.h"

  //! A templated class for synchronizing incoming topics
  /*!
   * The Topic Synchronizer should be templated by your node, and is
   * passed a function pointer at construction to be called every time
   * all of your topics have arrived.
   */
template <class N>
class TopicSynchronizer
{

  class UnsubscribeList
  {
    std::list<std::string> list_;
    boost::mutex list_mutex_;
<<<<<<< HEAD

=======
    //    ros::thread::mutex list_mutex_;
    
>>>>>>> 45a191a0
  public:
    UnsubscribeList(std::list<std::string>& l) : list_(l) { }

    void doUnsubscribe(ros::Node* n, std::string topic)
    {
      list_mutex_.lock();
      std::list<std::string>::iterator i = list_.begin();
      while (i != list_.end() && *i != topic)
        i++;

      if (i != list_.end())
      {
        i++;

        while (i != list_.end())
        {
          n->unsubscribe(*i);
          list_.erase(i++);
        }
      }
      list_mutex_.unlock();
    }
  };

  class UnsubscribeHelper
  {
    UnsubscribeList* ul_;
    std::string topic_;

  public:

    UnsubscribeHelper(UnsubscribeList* ul, std::string topic) : ul_(ul), topic_(topic) {}

    void doUnsubscribe(ros::Node* node)
    {
      ul_->doUnsubscribe(node, topic_);
    }
  };

  private:

  //! A pointer to your node for calling callback
  N* node_;

  //! The callback to be called if successful
  void (N::*callback_)(ros::Time);

  //! Timeout duration
  boost::posix_time::time_duration timeout_;
  //  ros::Duration timeout_;

  //! The callback to be called if timed out
  void (N::*timeout_callback_)(ros::Time);
<<<<<<< HEAD

  //! The condition variable used for synchronization
  boost::condition_variable cond_all_;
  //! The mutex used for synchronization
  boost::mutex cond_mutex_;
=======
  
  //! The condition variable and mutex used for synchronization
  boost::condition_variable cond_all_;
  boost::mutex              cond_all_mutex_;
  //  ros::thread::condition cond_all_;
>>>>>>> 45a191a0

  //! The number of expected incoming messages
  int expected_count_;

  //! The count of messages received so far
  int count_;

  //! Whether or not the given wait cycle has completed
  bool done_;

  //! Whether or not the node is ready to process data (all subscriptions are completed)
  bool ready_;

  //! The timestamp that is currently being waited for
  ros::Time waiting_time_;

  std::list< UnsubscribeList* > exclusion_lists_;
  std::list< UnsubscribeHelper** > helper_list_;

  //! The callback invoked by roscpp when any topic comes in
  /*!
   *  \param p  A void* which should point to the timestamp field of the incoming message
   */
  void msg_cb(void* p)
  {
    //Bail until we are actually ready
    if (!ready_)
      return;

    ros::Time* time = (ros::Time*)(p);

<<<<<<< HEAD
    {
      boost::mutex::scoped_lock lock(cond_mutex_);

      // If first to get message, wait for others
      if (count_ == 0)
      {
        wait_for_others(lock, time);
        return;
      }
=======

    boost::unique_lock<boost::mutex> lock(cond_all_mutex_);
    //    cond_all_mutex_.lock();

    // If first to get message, wait for others
    if (count_ == 0)
    {
      wait_for_others(time, lock);
      return;
    }

    // If behind, skip
    if (*time < waiting_time_)
    {
      //      cond_all_mutex_.unlock();
      return;
    }
>>>>>>> 45a191a0

      // If behind, skip
      if (*time < waiting_time_)
      {
<<<<<<< HEAD
        return;
      }

      // If at time, increment count, possibly signal, and wait
      if (*time == waiting_time_)
      {
        count_++;
        if (count_ == expected_count_)
        {
          cond_all_.notify_all();
        }

        while (!done_ && *time == waiting_time_)
          cond_all_.wait(lock);

        return;
      }

      // If ahead, wakeup others, and ten wait for others
      if (*time > waiting_time_)
      {
        cond_all_.notify_all();
        wait_for_others(lock, time);
      }
=======
        cond_all_.notify_all();
      }

      while (!done_ && *time == waiting_time_)
        cond_all_.wait(lock);
      
      //      cond_all_mutex_.unlock();
      return;
    }

    // If ahead, wakeup others, and ten wait for others
    if (*time > waiting_time_)
    {
      cond_all_.notify_all();
      wait_for_others(time, lock);
>>>>>>> 45a191a0
    }
  }

  void msg_unsubothers(void* p)
  {
    UnsubscribeHelper** uh = (UnsubscribeHelper**)(p);

    if (*uh != 0)
    {
      (*uh)->doUnsubscribe(node_);
      delete (*uh);
      (*uh) = 0;
    }
  }

  //! The function called in a message cb to wait for other messages
  /*!
   * \param lock The lock currently held
   * \param time  The time that is being waited for
   */
<<<<<<< HEAD
  void wait_for_others(boost::mutex::scoped_lock& lock, ros::Time* time)
=======
  void wait_for_others(ros::Time* time, boost::unique_lock<boost::mutex>& lock)
>>>>>>> 45a191a0
  {
    count_ = 1;
    done_ = false;

    waiting_time_ = *time;
    bool timed_out = false;

    while (count_ < expected_count_ && *time == waiting_time_ && !timed_out)
<<<<<<< HEAD
    {
      if (!cond_all_.timed_wait(lock, boost::get_system_time() + boost::posix_time::seconds(timeout_.toSec())))
=======
      if (!cond_all_.timed_wait(lock, timeout_))
>>>>>>> 45a191a0
      {
        timed_out = true;
        if (timeout_callback_)
        {
          (*node_.*timeout_callback_)(*time);
        }
      }
    }

    if (*time == waiting_time_ && !timed_out)
    {
      (*node_.*callback_)(*time);
    }

    if (*time == waiting_time_)
    {
      done_ = true;
      count_ = 0;
      cond_all_.notify_all();
    }
<<<<<<< HEAD
=======
        //    cond_all_mutex_.unlock();
>>>>>>> 45a191a0
  }

  public:

  //! Constructor
  /*!
   * The constructor for the TopicSynchronizer
   *
   * \param node             A pointer to your node.
   * \param callback         A pointer to the callback to invoke when all messages have arrived
   * \param timeout          The duration
   * \param timeout_callback A callback which is triggered when the timeout expires
   */
  TopicSynchronizer(N* node, void (N::*callback)(ros::Time), ros::Duration timeout = ros::Duration(1.0), void (N::*timeout_callback)(ros::Time) = NULL) : node_(node), callback_(callback), timeout_callback_(timeout_callback), expected_count_(0), count_(0), done_(false)
  {
    timeout_ = boost::posix_time::nanosec(timeout.toNSec());
  }

  //! Destructor
  ~TopicSynchronizer()
  {
    for (typename std::list<UnsubscribeList*>::iterator i = exclusion_lists_.begin();
         i != exclusion_lists_.end();
         i++)
      delete (*i);

    for (typename std::list<UnsubscribeHelper**>::iterator i = helper_list_.begin();
         i != helper_list_.end();
         i++)
    {
      if (**i != 0)
        delete **i;
      delete (*i);
    }
  }

  //! Subscribe
  /*!
   * The synchronized subscribe call.  Call this to subscribe for topics you want
   * to be synchronized.
   *
   * \param topic_name The name of the topic to subscribe to
   * \param msg        A reference to the message that will be populated on callbacks
   * \param queue_size The size of the incoming queue for the message
   */
  template <class M>
  void subscribe(std::string topic_name, M& msg, int queue_size)
  {
    node_->subscribe(topic_name, msg, &TopicSynchronizer<N>::msg_cb, this, &(msg.header.stamp), queue_size);
    expected_count_++;
  }

  template <class M>
  void subscribe(std::list<std::string> topic_names, M& msg, int queue_size)
  {
    UnsubscribeList* ul = new UnsubscribeList(topic_names);
    exclusion_lists_.push_back(ul); // so we can delete later

    for (std::list<std::string>::iterator tn_iter = topic_names.begin();
         tn_iter != topic_names.end();
         tn_iter++)
    {
      UnsubscribeHelper** uh = new UnsubscribeHelper*;
      *uh = new UnsubscribeHelper(ul, *tn_iter);
      helper_list_.push_back(uh);

      node_->subscribe(*tn_iter, msg, &TopicSynchronizer<N>::msg_unsubothers, this, uh, queue_size);
      node_->subscribe(*tn_iter, msg, &TopicSynchronizer<N>::msg_cb, this, &(msg.header.stamp), queue_size);
    }
    expected_count_++;
  }

  void ready()
  {
    ready_ = true;
  }
};

#endif<|MERGE_RESOLUTION|>--- conflicted
+++ resolved
@@ -39,10 +39,6 @@
 #ifndef TOPIC_SYNCHRONIZER_HH
 #define TOPIC_SYNCHRONIZER_HH
 
-<<<<<<< HEAD
-#include "boost/thread/mutex.hpp"
-#include "boost/thread/condition_variable.hpp"
-=======
 
 #include <boost/thread.hpp>
 #include "boost/date_time/posix_time/posix_time.hpp"
@@ -50,7 +46,6 @@
 //#include "rosthread/mutex.h"
 //#include "rosthread/condition.h"
 
->>>>>>> 45a191a0
 #include "ros/time.h"
 
   //! A templated class for synchronizing incoming topics
@@ -67,12 +62,8 @@
   {
     std::list<std::string> list_;
     boost::mutex list_mutex_;
-<<<<<<< HEAD
-
-=======
     //    ros::thread::mutex list_mutex_;
     
->>>>>>> 45a191a0
   public:
     UnsubscribeList(std::list<std::string>& l) : list_(l) { }
 
@@ -126,19 +117,11 @@
 
   //! The callback to be called if timed out
   void (N::*timeout_callback_)(ros::Time);
-<<<<<<< HEAD
-
-  //! The condition variable used for synchronization
-  boost::condition_variable cond_all_;
-  //! The mutex used for synchronization
-  boost::mutex cond_mutex_;
-=======
-  
+
   //! The condition variable and mutex used for synchronization
   boost::condition_variable cond_all_;
   boost::mutex              cond_all_mutex_;
   //  ros::thread::condition cond_all_;
->>>>>>> 45a191a0
 
   //! The number of expected incoming messages
   int expected_count_;
@@ -170,17 +153,6 @@
 
     ros::Time* time = (ros::Time*)(p);
 
-<<<<<<< HEAD
-    {
-      boost::mutex::scoped_lock lock(cond_mutex_);
-
-      // If first to get message, wait for others
-      if (count_ == 0)
-      {
-        wait_for_others(lock, time);
-        return;
-      }
-=======
 
     boost::unique_lock<boost::mutex> lock(cond_all_mutex_);
     //    cond_all_mutex_.lock();
@@ -198,37 +170,10 @@
       //      cond_all_mutex_.unlock();
       return;
     }
->>>>>>> 45a191a0
 
       // If behind, skip
       if (*time < waiting_time_)
       {
-<<<<<<< HEAD
-        return;
-      }
-
-      // If at time, increment count, possibly signal, and wait
-      if (*time == waiting_time_)
-      {
-        count_++;
-        if (count_ == expected_count_)
-        {
-          cond_all_.notify_all();
-        }
-
-        while (!done_ && *time == waiting_time_)
-          cond_all_.wait(lock);
-
-        return;
-      }
-
-      // If ahead, wakeup others, and ten wait for others
-      if (*time > waiting_time_)
-      {
-        cond_all_.notify_all();
-        wait_for_others(lock, time);
-      }
-=======
         cond_all_.notify_all();
       }
 
@@ -244,7 +189,6 @@
     {
       cond_all_.notify_all();
       wait_for_others(time, lock);
->>>>>>> 45a191a0
     }
   }
 
@@ -265,11 +209,7 @@
    * \param lock The lock currently held
    * \param time  The time that is being waited for
    */
-<<<<<<< HEAD
-  void wait_for_others(boost::mutex::scoped_lock& lock, ros::Time* time)
-=======
   void wait_for_others(ros::Time* time, boost::unique_lock<boost::mutex>& lock)
->>>>>>> 45a191a0
   {
     count_ = 1;
     done_ = false;
@@ -278,12 +218,7 @@
     bool timed_out = false;
 
     while (count_ < expected_count_ && *time == waiting_time_ && !timed_out)
-<<<<<<< HEAD
-    {
-      if (!cond_all_.timed_wait(lock, boost::get_system_time() + boost::posix_time::seconds(timeout_.toSec())))
-=======
       if (!cond_all_.timed_wait(lock, timeout_))
->>>>>>> 45a191a0
       {
         timed_out = true;
         if (timeout_callback_)
@@ -304,10 +239,7 @@
       count_ = 0;
       cond_all_.notify_all();
     }
-<<<<<<< HEAD
-=======
         //    cond_all_mutex_.unlock();
->>>>>>> 45a191a0
   }
 
   public:
