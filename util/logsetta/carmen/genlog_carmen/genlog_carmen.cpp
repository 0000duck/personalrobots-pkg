--- conflicted
+++ resolved
@@ -31,12 +31,8 @@
 #include <cmath>
 #include "ros/node.h"
 #include "sensor_msgs/LaserScan.h"
-<<<<<<< HEAD
-#include "geometry_msgs/PoseStamped.h"
-=======
 //#include "robot_msgs/PoseStamped.h"
 #include "deprecated_msgs/RobotBase2DOdom.h"
->>>>>>> 531b7112
 #include <vector>
 #include <string>
 #include "rosrecord/Player.h"
@@ -48,11 +44,7 @@
 FILE *test_log = NULL;
 double prev_x = 0, prev_y = 0, prev_th = 0, dumb_rv = 0, dumb_tv = 0, prev_time;
 
-<<<<<<< HEAD
-void odom_callback(string name, geometry_msgs::PoseStamped * odom, ros::Time t, ros::Time t_no_use, void* n)
-=======
 void odom_callback(string name, deprecated_msgs::RobotBase2DOdom * odom, ros::Time t, ros::Time t_no_use, void* n)
->>>>>>> 531b7112
 {
   double rel_time = t.toSec();
 
@@ -150,11 +142,7 @@
 
   player.open(files, ros::Time());
 
-<<<<<<< HEAD
-  player.addHandler<geometry_msgs::PoseStamped>(string("odom"), &odom_callback, NULL);
-=======
   player.addHandler<deprecated_msgs::RobotBase2DOdom>(string("odom"), &odom_callback, NULL);
->>>>>>> 531b7112
   player.addHandler<sensor_msgs::LaserScan>(string("scan"), &scan_callback, NULL);
 
   clog = fopen("carmen.txt", "w");
