/*********************************************************************
* Software License Agreement (BSD License)
* 
*  Copyright (c) 2008, Willow Garage, Inc.
*  All rights reserved.
* 
*  Redistribution and use in source and binary forms, with or without
*  modification, are permitted provided that the following conditions
*  are met:
* 
*   * Redistributions of source code must retain the above copyright
*     notice, this list of conditions and the following disclaimer.
*   * Redistributions in binary form must reproduce the above
*     copyright notice, this list of conditions and the following
*     disclaimer in the documentation and/or other materials provided
*     with the distribution.
*   * Neither the name of the Willow Garage nor the names of its
*     contributors may be used to endorse or promote products derived
*     from this software without specific prior written permission.
* 
*  THIS SOFTWARE IS PROVIDED BY THE COPYRIGHT HOLDERS AND CONTRIBUTORS
*  "AS IS" AND ANY EXPRESS OR IMPLIED WARRANTIES, INCLUDING, BUT NOT
*  LIMITED TO, THE IMPLIED WARRANTIES OF MERCHANTABILITY AND FITNESS
*  FOR A PARTICULAR PURPOSE ARE DISCLAIMED. IN NO EVENT SHALL THE
*  COPYRIGHT OWNER OR CONTRIBUTORS BE LIABLE FOR ANY DIRECT, INDIRECT,
*  INCIDENTAL, SPECIAL, EXEMPLARY, OR CONSEQUENTIAL DAMAGES (INCLUDING,
*  BUT NOT LIMITED TO, PROCUREMENT OF SUBSTITUTE GOODS OR SERVICES;
*  LOSS OF USE, DATA, OR PROFITS; OR BUSINESS INTERRUPTION) HOWEVER
*  CAUSED AND ON ANY THEORY OF LIABILITY, WHETHER IN CONTRACT, STRICT
*  LIABILITY, OR TORT (INCLUDING NEGLIGENCE OR OTHERWISE) ARISING IN
*  ANY WAY OUT OF THE USE OF THIS SOFTWARE, EVEN IF ADVISED OF THE
*  POSSIBILITY OF SUCH DAMAGE.
*********************************************************************/

/** \author Ioan Sucan */

#include "planning_environment/monitors/collision_space_monitor.h"
#include "planning_environment/util/construct_object.h"
#include <geometry_msgs/PointStamped.h>
#include <geometry_msgs/PoseStamped.h>
#include <boost/bind.hpp>
#include <climits>

namespace planning_environment
{
    
    static inline double maxCoord(const geometry_msgs::Point32 &point)
    {
	return std::max(std::max(point.x, point.y), point.z);
    }
}

void planning_environment::CollisionSpaceMonitor::setupCSM(void)
{
    envMonitorStarted_ = false;
    onBeforeMapUpdate_ = NULL;
    onAfterMapUpdate_  = NULL;
    onObjectInMapUpdate_ = NULL;
    
    collisionMapNotifier_ = NULL;
    collisionMapUpdateNotifier_ = NULL;
    objectInMapNotifier_ = NULL;
    
    haveMap_ = false;

    collisionSpace_ = cm_->getODECollisionModel().get();
    nh_.param<double>("~pointcloud_padd", pointcloud_padd_, 0.01);
    
    startEnvironmentMonitor();
}

void planning_environment::CollisionSpaceMonitor::startEnvironmentMonitor(void)
{
    if (envMonitorStarted_)
	return;
    
    collisionMapNotifier_ = new tf::MessageNotifier<mapping_msgs::CollisionMap>(*tf_, boost::bind(&CollisionSpaceMonitor::collisionMapCallback, this, _1), "collision_map", getFrameId(), 1);
    ROS_DEBUG("Listening to collision_map using message notifier with target frame %s", collisionMapNotifier_->getTargetFramesString().c_str());

    collisionMapUpdateNotifier_ = new tf::MessageNotifier<mapping_msgs::CollisionMap>(*tf_, boost::bind(&CollisionSpaceMonitor::collisionMapUpdateCallback, this, _1), "collision_map_update", getFrameId(), 1);
    ROS_DEBUG("Listening to collision_map_update using message notifier with target frame %s", collisionMapUpdateNotifier_->getTargetFramesString().c_str());

    objectInMapNotifier_ = new tf::MessageNotifier<mapping_msgs::ObjectInMap>(*tf_, boost::bind(&CollisionSpaceMonitor::objectInMapCallback, this, _1), "object_in_map", getFrameId(), 1024);
    ROS_DEBUG("Listening to object_in_map using message notifier with target frame %s", collisionMapUpdateNotifier_->getTargetFramesString().c_str());

    envMonitorStarted_ = true;
}

void planning_environment::CollisionSpaceMonitor::stopEnvironmentMonitor(void)
{
    if (!envMonitorStarted_)
	return;
    
    delete collisionMapUpdateNotifier_;
    collisionMapUpdateNotifier_ = NULL;
    
    delete collisionMapNotifier_;
    collisionMapNotifier_ = NULL;
    
    delete objectInMapNotifier_;
    objectInMapNotifier_ = NULL;

    ROS_DEBUG("Environment state is no longer being monitored");

    envMonitorStarted_ = false;
}

bool planning_environment::CollisionSpaceMonitor::isMapUpdated(double sec) const
{
    if (!haveMap_)
	return false;
    
    // less than 10us is considered 0 
    if (sec > 1e-5 && lastMapUpdate_ < ros::Time::now() - ros::Duration(sec))
	return false;
    else
	return true;
}

void planning_environment::CollisionSpaceMonitor::waitForMap(void) const
{
    int s = 0;
    while (nh_.ok() && !haveMap())
    {
	if (s == 0)
	    ROS_INFO("Waiting for map ...");
	s = (s + 1) % 40;
	ros::spinOnce();
	ros::Duration().fromSec(0.05).sleep();
    }
    if (haveMap())
	ROS_INFO("Map received!");
}

void planning_environment::CollisionSpaceMonitor::collisionMapUpdateCallback(const mapping_msgs::CollisionMapConstPtr &collisionMap)
{
    if (collisionMap->boxes.size() > 0)
       updateCollisionSpace(collisionMap, false);
}

void planning_environment::CollisionSpaceMonitor::collisionMapCallback(const mapping_msgs::CollisionMapConstPtr &collisionMap)
{
    updateCollisionSpace(collisionMap, true);
}

void planning_environment::CollisionSpaceMonitor::collisionMapAsSpheres(const mapping_msgs::CollisionMapConstPtr &collisionMap,
									std::vector<shapes::Shape*> &spheres, std::vector<btTransform> &poses)
{
    // we want to make sure the frame the robot model is kept in is the same as the frame of the collisionMap
    bool transform = !frame_id_.empty() && collisionMap->header.frame_id != frame_id_;
    const int n = collisionMap->get_boxes_size();
    
    spheres.resize(n);
    poses.resize(n);
    
    if (transform)
    {
	std::string target = frame_id_;
	bool err = false;
	
#pragma omp parallel for
	for (int i = 0 ; i < n ; ++i)
	{
	    robot_msgs::PointStamped psi;
	    psi.header  = collisionMap->header;
	    psi.point.x = collisionMap->boxes[i].center.x;
	    psi.point.y = collisionMap->boxes[i].center.y;
	    psi.point.z = collisionMap->boxes[i].center.z;
	    
	    robot_msgs::PointStamped pso;
	    try
	    {
		tf_->transformPoint(target, psi, pso);
	    }
	    catch(...)
	    {
		err = true;
		pso = psi;
	    }
	    
	    poses[i].setIdentity();
	    poses[i].setOrigin(btVector3(pso.point.x, pso.point.y, pso.point.z));
	    spheres[i] = new shapes::Sphere(maxCoord(collisionMap->boxes[i].extents) * 0.867 + pointcloud_padd_);
	}
	
	if (err)
	    ROS_ERROR("Some errors encountered in transforming the collision map to frame '%s' from frame '%s'", target.c_str(), collisionMap->header.frame_id.c_str());
    }
    else
    {

#pragma omp parallel for
	for (int i = 0 ; i < n ; ++i)
	{
	    poses[i].setIdentity();
	    poses[i].setOrigin(btVector3(collisionMap->boxes[i].center.x, collisionMap->boxes[i].center.y, collisionMap->boxes[i].center.z));
	    spheres[i] = new shapes::Sphere(maxCoord(collisionMap->boxes[i].extents) * 0.867 + pointcloud_padd_);
	}
    }
}

void planning_environment::CollisionSpaceMonitor::collisionMapAsBoxes(const mapping_msgs::CollisionMapConstPtr &collisionMap,
								      std::vector<shapes::Shape*> &boxes, std::vector<btTransform> &poses)
{
    // we want to make sure the frame the robot model is kept in is the same as the frame of the collisionMap
    bool transform = !frame_id_.empty() && collisionMap->header.frame_id != frame_id_;
    const int n = collisionMap->get_boxes_size();
    
    double pd = 2.0 * pointcloud_padd_;
    
    boxes.resize(n);
    poses.resize(n);
    
    if (transform)
    {
	std::string target = frame_id_;
	bool err = false;
	
#pragma omp parallel for
	for (int i = 0 ; i < n ; ++i)
	{
<<<<<<< HEAD
	    robot_msgs::PointStamped psi;
=======
	    int i4 = i * 4;
	    geometry_msgs::PointStamped psi;
>>>>>>> b5c32986
	    psi.header  = collisionMap->header;
	    psi.point.x = collisionMap->boxes[i].center.x;
	    psi.point.y = collisionMap->boxes[i].center.y;
	    psi.point.z = collisionMap->boxes[i].center.z;
	    
	    geometry_msgs::PointStamped pso;
	    try
	    {
		tf_->transformPoint(target, psi, pso);
	    }
	    catch(...)
	    {
		err = true;
		pso = psi;
	    }
	    
	    poses[i].setRotation(btQuaternion(btVector3(collisionMap->boxes[i].axis.x, collisionMap->boxes[i].axis.y, collisionMap->boxes[i].axis.z), collisionMap->boxes[i].angle));
	    poses[i].setOrigin(btVector3(pso.point.x, pso.point.y, pso.point.z));
	    boxes[i] = new shapes::Box(collisionMap->boxes[i].extents.x + pd, collisionMap->boxes[i].extents.y + pd, collisionMap->boxes[i].extents.z + pd);
	}
	
	if (err)
	    ROS_ERROR("Some errors encountered in transforming the collision map to frame '%s' from frame '%s'", target.c_str(), collisionMap->header.frame_id.c_str());
    }
    else
    {

#pragma omp parallel for
	for (int i = 0 ; i < n ; ++i)
	{
	    poses[i].setRotation(btQuaternion(btVector3(collisionMap->boxes[i].axis.x, collisionMap->boxes[i].axis.y, collisionMap->boxes[i].axis.z), collisionMap->boxes[i].angle));
	    poses[i].setOrigin(btVector3(collisionMap->boxes[i].center.x, collisionMap->boxes[i].center.y, collisionMap->boxes[i].center.z));
	    boxes[i] = new shapes::Box(collisionMap->boxes[i].extents.x + pd, collisionMap->boxes[i].extents.y + pd, collisionMap->boxes[i].extents.z + pd);
	}
    }
}

void planning_environment::CollisionSpaceMonitor::updateCollisionSpace(const mapping_msgs::CollisionMapConstPtr &collisionMap, bool clear)
{
    boost::mutex::scoped_lock lock(mapUpdateLock_);
    
    ROS_DEBUG("Received collision map with %d points that is %f seconds old", collisionMap->get_boxes_size(), (ros::Time::now() - collisionMap->header.stamp).toSec());
    
    if (onBeforeMapUpdate_ != NULL)
	onBeforeMapUpdate_(collisionMap, clear);

    ros::WallTime startTime = ros::WallTime::now();
    
    std::vector<shapes::Shape*> spheres;
    std::vector<btTransform>    poses;
    collisionMapAsBoxes(collisionMap, spheres, poses);

    collisionSpace_->lock();
    if (clear)
	collisionSpace_->clearObjects("points");
    collisionSpace_->addObjects("points", spheres, poses);
    collisionSpace_->unlock();
    
    double tupd = (ros::WallTime::now() - startTime).toSec();
    ROS_DEBUG("Updated map model in %f seconds", tupd);
    
    if (clear)
    {
	lastMapUpdate_ = collisionMap->header.stamp;
	haveMap_ = true;
    }
    
    if (onAfterMapUpdate_ != NULL)
	onAfterMapUpdate_(collisionMap, clear);
}

void planning_environment::CollisionSpaceMonitor::objectInMapCallback(const mapping_msgs::ObjectInMapConstPtr &objectInMap)
{
    if (objectInMap->action == mapping_msgs::ObjectInMap::ADD)
    {
	// add the object to the map
	shapes::Shape *shape = construct_object(objectInMap->object);
	if (shape)
	{
	    bool err = false;
	    geometry_msgs::PoseStamped psi;
	    geometry_msgs::PoseStamped pso;
	    psi.pose = objectInMap->pose;
	    psi.header = objectInMap->header;
	    try
	    {
		tf_->transformPose(getFrameId(), psi, pso);
	    }
	    catch(...)
	    {
		err = true;
	    }
	    
	    if (err)
		ROS_ERROR("Unable to transform object '%s' in frame '%s' to frame '%s'", objectInMap->id.c_str(), objectInMap->header.frame_id.c_str(), getFrameId().c_str());
	    else
	    {
		btTransform pose;
		tf::poseMsgToTF(pso.pose, pose);
		collisionSpace_->lock();
		collisionSpace_->clearObjects(objectInMap->id);
		collisionSpace_->addObject(objectInMap->id, shape, pose);
		collisionSpace_->unlock();
		ROS_INFO("Added object '%s' to collision space", objectInMap->id.c_str());
	    }
	}
    }
    else
    {
	// remove the object from the map
	collisionSpace_->lock();
	collisionSpace_->clearObjects(objectInMap->id);
	collisionSpace_->unlock();
	ROS_INFO("Removed object '%s' from collision space", objectInMap->id.c_str());
    }
    
    if (onObjectInMapUpdate_)
	onObjectInMapUpdate_(objectInMap);
}

bool planning_environment::CollisionSpaceMonitor::attachObject(const mapping_msgs::AttachedObjectConstPtr &attachedObject)
{
    collisionSpace_->lock();
    // call the same code as in the kinematic model state monitor, but disable the callback
    boost::function<void(planning_models::KinematicModel::Link*, const mapping_msgs::AttachedObjectConstPtr &attachedObject)> backup = onAfterAttachBody_;
    onAfterAttachBody_ = NULL;
    bool result = KinematicModelStateMonitor::attachObject(attachedObject);

    // restore the callback
    onAfterAttachBody_ = backup;
    if (result)
    {
	kmodel_->lock();	    
	collisionSpace_->updateAttachedBodies();
	kmodel_->unlock();	    
	ROS_INFO("Attached bodies have been updated");
    }
    collisionSpace_->unlock();
    
    // call the event, if needed
    if (result && (onAfterAttachBody_ != NULL))
	onAfterAttachBody_(kmodel_->getLink(attachedObject->link_name), attachedObject); 
    
    return result;
}

void planning_environment::CollisionSpaceMonitor::recoverCollisionMap(const collision_space::EnvironmentModel *env, mapping_msgs::CollisionMap &cmap)
{
    cmap.header.frame_id = getFrameId();
    cmap.header.stamp = ros::Time::now();
    cmap.boxes.clear();
    
    const collision_space::EnvironmentObjects::NamespaceObjects &no = env->getObjects()->getObjects("points");
    const unsigned int n = no.shape.size();
    double pd = pointcloud_padd_ * 2.0;    
    for (unsigned int i = 0 ; i < n ; ++i)
	if (no.shape[i]->type == shapes::BOX)
	{
	    const shapes::Box* box = static_cast<const shapes::Box*>(no.shape[i]);
	    mapping_msgs::OrientedBoundingBox obb;
	    obb.extents.x = box->size[0] - pd;
	    obb.extents.y = box->size[1] - pd;
	    obb.extents.z = box->size[2] - pd;
	    const btVector3 &c = no.shapePose[i].getOrigin();
	    obb.center.x = c.x();
	    obb.center.y = c.y();
	    obb.center.z = c.z();
	    const btQuaternion q = no.shapePose[i].getRotation();
	    obb.angle = q.getAngle();
	    const btVector3 axis = q.getAxis();
	    obb.axis.x = axis.x();
	    obb.axis.y = axis.y();
	    obb.axis.z = axis.z();
	    cmap.boxes.push_back(obb);
	}
}<|MERGE_RESOLUTION|>--- conflicted
+++ resolved
@@ -219,12 +219,7 @@
 #pragma omp parallel for
 	for (int i = 0 ; i < n ; ++i)
 	{
-<<<<<<< HEAD
-	    robot_msgs::PointStamped psi;
-=======
-	    int i4 = i * 4;
 	    geometry_msgs::PointStamped psi;
->>>>>>> b5c32986
 	    psi.header  = collisionMap->header;
 	    psi.point.x = collisionMap->boxes[i].center.x;
 	    psi.point.y = collisionMap->boxes[i].center.y;
