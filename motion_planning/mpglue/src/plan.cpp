--- conflicted
+++ resolved
@@ -54,12 +54,11 @@
   waypoint_s::waypoint_s(waypoint_s const & orig)
     : x(orig.x), y(orig.y), theta(orig.theta), dr(orig.dr), dtheta(orig.dtheta) {}
 
-<<<<<<< HEAD
-  waypoint_s::waypoint_s(robot_msgs::Pose const & pose, double _dr, double _dtheta)
+  waypoint_s::waypoint_s(geometry_msgs::Pose const & pose, double _dr, double _dtheta)
     : dr(_dr), dtheta(_dtheta)
   { *this = pose; }
   
-  waypoint_s::waypoint_s(robot_msgs::Pose const & pose)
+  waypoint_s::waypoint_s(geometry_msgs::Pose const & pose)
     : dr(default_dr), dtheta(default_dtheta)
   { *this = pose; }
   
@@ -82,17 +81,6 @@
     theta = 2 * atan2(pose.orientation.z, pose.orientation.w);
     return *this;
   }
-=======
-  waypoint_s::waypoint_s(geometry_msgs::Pose const & pose, double _dr, double _dtheta)
-    : x(pose.position.x), y(pose.position.y),
-      theta(atan2(pose.orientation.z, pose.orientation.w)),
-      dr(_dr), dtheta(_dtheta) {}
-  
-  waypoint_s::waypoint_s(geometry_msgs::Pose const & pose)
-    : x(pose.position.x), y(pose.position.y),
-      theta(atan2(pose.orientation.z, pose.orientation.w)),
-      dr(default_dr), dtheta(default_dtheta) {}
->>>>>>> b5c32986
   
   bool waypoint_s::ignoreTheta() const
   {
