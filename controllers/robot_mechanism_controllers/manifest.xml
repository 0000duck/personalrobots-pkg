--- conflicted
+++ resolved
@@ -20,12 +20,6 @@
   <depend package="tf_conversions" />
   <depend package="kdl" />
   <depend package="angles" />
-<<<<<<< HEAD
-  <depend package="joy" />
-  <depend package="eigen" />
-=======
-  <depend package="filters" />
->>>>>>> 89e0fd8e
   <depend package="diagnostic_msgs" />
   <depend package="pluginlib" />
   <url>http://pr.willowgarage.com</url>
