/*
 * Copyright (c) 2008, Ruben Smits and Willow Garage, Inc.
 * All rights reserved.
 *
 * Redistribution and use in source and binary forms, with or without
 * modification, are permitted provided that the following conditions are met:
 *
 *     * Redistributions of source code must retain the above copyright
 *       notice, this list of conditions and the following disclaimer.
 *     * Redistributions in binary form must reproduce the above copyright
 *       notice, this list of conditions and the following disclaimer in the
 *       documentation and/or other materials provided with the distribution.
 *     * Neither the name of the Willow Garage, Inc. nor the names of its
 *       contributors may be used to endorse or promote products derived from
 *       this software without specific prior written permission.
 *
 * THIS SOFTWARE IS PROVIDED BY THE COPYRIGHT HOLDERS AND CONTRIBUTORS "AS IS"
 * AND ANY EXPRESS OR IMPLIED WARRANTIES, INCLUDING, BUT NOT LIMITED TO, THE
 * IMPLIED WARRANTIES OF MERCHANTABILITY AND FITNESS FOR A PARTICULAR PURPOSE
 * ARE DISCLAIMED. IN NO EVENT SHALL THE COPYRIGHT OWNER OR CONTRIBUTORS BE
 * LIABLE FOR ANY DIRECT, INDIRECT, INCIDENTAL, SPECIAL, EXEMPLARY, OR
 * CONSEQUENTIAL DAMAGES (INCLUDING, BUT NOT LIMITED TO, PROCUREMENT OF
 * SUBSTITUTE GOODS OR SERVICES; LOSS OF USE, DATA, OR PROFITS; OR BUSINESS
 * INTERRUPTION) HOWEVER CAUSED AND ON ANY THEORY OF LIABILITY, WHETHER IN
 * CONTRACT, STRICT LIABILITY, OR TORT (INCLUDING NEGLIGENCE OR OTHERWISE)
 * ARISING IN ANY WAY OUT OF THE USE OF THIS SOFTWARE, EVEN IF ADVISED OF THE
 * POSSIBILITY OF SUCH DAMAGE.
 */

/*
 * Author: Wim Meeussen
 *         Ruben Smits
 */

#ifndef CARTESIAN_TWIST_CONTROLLER_IK_H
#define CARTESIAN_TWIST_CONTROLLER_IK_H

#include <vector>
#include <boost/scoped_ptr.hpp>
#include <kdl/chain.hpp>
#include <kdl/frames.hpp>
#include <kdl/chainfksolver.hpp>
#include <kdl/chainiksolver.hpp>
#include <ros/node.h>
<<<<<<< HEAD
#include <robot_msgs/Twist.h>
#include <mechanism_control/controller.h>
=======
#include <geometry_msgs/Twist.h>
#include <mechanism_model/controller.h>
>>>>>>> b5c32986
#include <mechanism_model/chain.h>
#include <tf/transform_datatypes.h>
#include <control_toolbox/pid.h>

#include "robot_mechanism_controllers/joint_inverse_dynamics_controller.h"

namespace controller {

  class CartesianTwistControllerIk : public Controller
  {
  public:
    CartesianTwistControllerIk();
    ~CartesianTwistControllerIk();

    bool init(mechanism::RobotState *robot_state, const ros::NodeHandle& n);
    bool starting();
    void update();

    void command(const robot_msgs::TwistConstPtr& twist_msg);

    // input of the controller
    KDL::Twist twist_desi_;

  private:
    KDL::Twist twist_meas_,error,twist_out_;
  
    ros::NodeHandle node_;
    ros::Subscriber sub_command_;

    double last_time_,ff_trans_,ff_rot_;

    // pid controllers
    std::vector<control_toolbox::Pid> fb_pid_controller_;

    // robot description
    mechanism::RobotState *robot_state_;
    mechanism::Chain chain_;

    // kdl stuff for kinematics
    KDL::Chain             kdl_chain_;
    boost::scoped_ptr<KDL::ChainFkSolverVel> jnt_to_twist_solver_;
    boost::scoped_ptr<KDL::ChainIkSolverVel> twist_to_jnt_solver_;
    KDL::JntArrayVel          jnt_posvel_;

    JointInverseDynamicsController* id_controller_;
<<<<<<< HEAD
=======

    geometry_msgs::Twist twist_msg_;
>>>>>>> b5c32986
  };

} // namespace


#endif<|MERGE_RESOLUTION|>--- conflicted
+++ resolved
@@ -42,13 +42,8 @@
 #include <kdl/chainfksolver.hpp>
 #include <kdl/chainiksolver.hpp>
 #include <ros/node.h>
-<<<<<<< HEAD
-#include <robot_msgs/Twist.h>
+#include <geometry_msgs/Twist.h>
 #include <mechanism_control/controller.h>
-=======
-#include <geometry_msgs/Twist.h>
-#include <mechanism_model/controller.h>
->>>>>>> b5c32986
 #include <mechanism_model/chain.h>
 #include <tf/transform_datatypes.h>
 #include <control_toolbox/pid.h>
@@ -94,11 +89,6 @@
     KDL::JntArrayVel          jnt_posvel_;
 
     JointInverseDynamicsController* id_controller_;
-<<<<<<< HEAD
-=======
-
-    geometry_msgs::Twist twist_msg_;
->>>>>>> b5c32986
   };
 
 } // namespace
