/*
 * Copyright (c) 2008, Ruben Smits and Willow Garage, Inc.
 * All rights reserved.
 *
 * Redistribution and use in source and binary forms, with or without
 * modification, are permitted provided that the following conditions are met:
 *
 *     * Redistributions of source code must retain the above copyright
 *       notice, this list of conditions and the following disclaimer.
 *     * Redistributions in binary form must reproduce the above copyright
 *       notice, this list of conditions and the following disclaimer in the
 *       documentation and/or other materials provided with the distribution.
 *     * Neither the name of the Willow Garage, Inc. nor the names of its
 *       contributors may be used to endorse or promote products derived from
 *       this software without specific prior written permission.
 *
 * THIS SOFTWARE IS PROVIDED BY THE COPYRIGHT HOLDERS AND CONTRIBUTORS "AS IS"
 * AND ANY EXPRESS OR IMPLIED WARRANTIES, INCLUDING, BUT NOT LIMITED TO, THE
 * IMPLIED WARRANTIES OF MERCHANTABILITY AND FITNESS FOR A PARTICULAR PURPOSE
 * ARE DISCLAIMED. IN NO EVENT SHALL THE COPYRIGHT OWNER OR CONTRIBUTORS BE
 * LIABLE FOR ANY DIRECT, INDIRECT, INCIDENTAL, SPECIAL, EXEMPLARY, OR
 * CONSEQUENTIAL DAMAGES (INCLUDING, BUT NOT LIMITED TO, PROCUREMENT OF
 * SUBSTITUTE GOODS OR SERVICES; LOSS OF USE, DATA, OR PROFITS; OR BUSINESS
 * INTERRUPTION) HOWEVER CAUSED AND ON ANY THEORY OF LIABILITY, WHETHER IN
 * CONTRACT, STRICT LIABILITY, OR TORT (INCLUDING NEGLIGENCE OR OTHERWISE)
 * ARISING IN ANY WAY OUT OF THE USE OF THIS SOFTWARE, EVEN IF ADVISED OF THE
 * POSSIBILITY OF SUCH DAMAGE.
 */

/*
 * Author: Wim Meeussen
 *         Ruben Smits
 */

#include <robot_mechanism_controllers/cartesian_twist_controller_ik.h>
#include <algorithm>
#include <mechanism_control/mechanism_control.h>

#include <kdl/chainfksolvervel_recursive.hpp>
#include <kdl/chainiksolvervel_wdls.hpp>
#include <kdl/kinfam_io.hpp>

using namespace KDL;
using namespace ros;

namespace controller {

  ROS_REGISTER_CONTROLLER(CartesianTwistControllerIk)

  CartesianTwistControllerIk::CartesianTwistControllerIk()
  : robot_state_(NULL),
    jnt_to_twist_solver_(NULL),
    twist_to_jnt_solver_(NULL)
  {}



  CartesianTwistControllerIk::~CartesianTwistControllerIk()
  {}



  bool CartesianTwistControllerIk::init(mechanism::RobotState *robot_state, const NodeHandle& n)
  {
    node_ = n;

    // get name of root and tip from the parameter server
    std::string root_name, tip_name;
    double damping,threshold;
    if (!node_.getParam("root_name", root_name)){
      ROS_ERROR("CartesianTwistIkController: No root name found on parameter server");
      return false;
    }
    if (!node_.getParam("tip_name", tip_name)){
      ROS_ERROR("CartesianTwistIkController: No tip name found on parameter server");
      return false;
    }
    if (!node_.getParam("damping", damping)){
      ROS_ERROR("CartesianTwistIkController: No damping found on parameter server");
      return false;
    }
    if (!node_.getParam("threshold", threshold)){
      ROS_ERROR("CartesianTwistIkController: No threshold found on parameter server");
      return false;
    }

    // test if we got robot pointer
    assert(robot_state);
    robot_state_ = robot_state;

    // create robot chain from root to tip
    if (!chain_.init(robot_state->model_, root_name, tip_name))
      return false;
    chain_.toKDL(kdl_chain_);

    // create solver
    jnt_to_twist_solver_.reset(new ChainFkSolverVel_recursive(kdl_chain_));
    twist_to_jnt_solver_.reset(new ChainIkSolverVel_wdls(kdl_chain_,threshold));
    jnt_posvel_.resize(kdl_chain_.getNrOfJoints());

    ((ChainIkSolverVel_wdls*)twist_to_jnt_solver_.get())->setLambda(damping);

    // get pid controller parameters
    control_toolbox::Pid pid_joint;
    if (!pid_joint.init(NodeHandle(node_, "joint"))) return false;

    // constructs 3 identical pid controllers: for the x,y and z translations
    control_toolbox::Pid pid_controller;
    if (!pid_controller.init(NodeHandle(node_, "fb_trans"))) return false;
    for (unsigned int i=0; i<3; i++)
      fb_pid_controller_.push_back(pid_controller);

    // constructs 3 identical pid controllers: for the x,y and z rotations
    if (!pid_controller.init(NodeHandle("fb_rot"))) return false;
    for (unsigned int i=0; i<3; i++)
      fb_pid_controller_.push_back(pid_controller);

    // get a pointer to the id controller
    std::string output;
    if (!node_.getParam("output", output)){
      ROS_ERROR("CartesianTwistController: No output name found on parameter server");
      return false;
    }
    if (!getController<JointInverseDynamicsController>(output, AFTER_ME, id_controller_)){
      ROS_ERROR("CartesianTwistController: could not connect to id controller");
      return false;
    }

    // subscribe to twist commands
    sub_command_ = node_.subscribe("command", 1,
                                   &CartesianTwistControllerIk::command, this);

    return true;
  }



  bool CartesianTwistControllerIk::starting()
  {
    // reset pid controllers
    for (unsigned int i=0; i<6; i++)
      fb_pid_controller_[i].reset();

    // time
    last_time_ = robot_state_->hw_->current_time_;

    // set disired twist to 0
    twist_desi_ = Twist::Zero();

    return true;
  }


  void CartesianTwistControllerIk::update()
  {
    // check if joints are calibrated
    if (!chain_.allCalibrated(robot_state_->joint_states_)) return;

    // get time
    double time = robot_state_->hw_->current_time_;
    double dt = time - last_time_;
    last_time_ = time;

    // get the joint positions
    chain_.getVelocities(robot_state_->joint_states_, jnt_posvel_);

    //Calculate error on the twist
    FrameVel twist;
    jnt_to_twist_solver_->JntToCart(jnt_posvel_, twist);
    twist_meas_ = twist.deriv();
    error = twist_meas_ - twist_desi_;


    // pid feedback on the twist
    for (unsigned int i=0; i<3; i++)
      twist_out_.vel(i) = (twist_desi_.vel(i) * ff_trans_) + fb_pid_controller_[i].updatePid(error.vel(i), dt);

    for (unsigned int i=0; i<3; i++)
      twist_out_.rot(i) = (twist_desi_.rot(i) * ff_rot_) + fb_pid_controller_[i+3].updatePid(error.rot(i), dt);

    // calculate joint velocities
    twist_to_jnt_solver_->CartToJnt(jnt_posvel_.q, twist_desi_, jnt_posvel_.qdot);

    id_controller_->jnt_posvelacc_desi_.qdot=jnt_posvel_.qdot;
  }


  void CartesianTwistControllerIk::command(const robot_msgs::TwistConstPtr& twist_msg)
  {
    // convert to twist command
<<<<<<< HEAD
    twist_desi_.vel(0) = twist_msg->vel.x;
    twist_desi_.vel(1) = twist_msg->vel.y;
    twist_desi_.vel(2) = twist_msg->vel.z;
    twist_desi_.rot(0) = twist_msg->rot.x;
    twist_desi_.rot(1) = twist_msg->rot.y;
    twist_desi_.rot(2) = twist_msg->rot.z;
=======
    twist_desi_.vel(0) = twist_msg_.linear.x;
    twist_desi_.vel(1) = twist_msg_.linear.y;
    twist_desi_.vel(2) = twist_msg_.linear.z;
    twist_desi_.rot(0) = twist_msg_.angular.x;
    twist_desi_.rot(1) = twist_msg_.angular.y;
    twist_desi_.rot(2) = twist_msg_.angular.z;
>>>>>>> b5c32986
  }



}; // namespace
<|MERGE_RESOLUTION|>--- conflicted
+++ resolved
@@ -188,21 +188,12 @@
   void CartesianTwistControllerIk::command(const robot_msgs::TwistConstPtr& twist_msg)
   {
     // convert to twist command
-<<<<<<< HEAD
-    twist_desi_.vel(0) = twist_msg->vel.x;
-    twist_desi_.vel(1) = twist_msg->vel.y;
-    twist_desi_.vel(2) = twist_msg->vel.z;
-    twist_desi_.rot(0) = twist_msg->rot.x;
-    twist_desi_.rot(1) = twist_msg->rot.y;
-    twist_desi_.rot(2) = twist_msg->rot.z;
-=======
-    twist_desi_.vel(0) = twist_msg_.linear.x;
-    twist_desi_.vel(1) = twist_msg_.linear.y;
-    twist_desi_.vel(2) = twist_msg_.linear.z;
-    twist_desi_.rot(0) = twist_msg_.angular.x;
-    twist_desi_.rot(1) = twist_msg_.angular.y;
-    twist_desi_.rot(2) = twist_msg_.angular.z;
->>>>>>> b5c32986
+    twist_desi_.vel(0) = twist_msg->linear.x;
+    twist_desi_.vel(1) = twist_msg->linear.y;
+    twist_desi_.vel(2) = twist_msg->linear.z;
+    twist_desi_.rot(0) = twist_msg->angular.x;
+    twist_desi_.rot(1) = twist_msg->angular.y;
+    twist_desi_.rot(2) = twist_msg->angular.z;
   }
 
 
