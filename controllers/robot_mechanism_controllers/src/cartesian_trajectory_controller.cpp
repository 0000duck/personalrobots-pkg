/*
 * Copyright (c) 2008, Willow Garage, Inc.
 * All rights reserved.
 *
 * Redistribution and use in source and binary forms, with or without
 * modification, are permitted provided that the following conditions are met:
 *
 *     * Redistributions of source code must retain the above copyright
 *       notice, this list of conditions and the following disclaimer.
 *     * Redistributions in binary form must reproduce the above copyright
 *       notice, this list of conditions and the following disclaimer in the
 *       documentation and/or other materials provided with the distribution.
 *     * Neither the name of the Willow Garage, Inc. nor the names of its
 *       contributors may be used to endorse or promote products derived from
 *       this software without specific prior written permission.
 *
 * THIS SOFTWARE IS PROVIDED BY THE COPYRIGHT HOLDERS AND CONTRIBUTORS "AS IS"
 * AND ANY EXPRESS OR IMPLIED WARRANTIES, INCLUDING, BUT NOT LIMITED TO, THE
 * IMPLIED WARRANTIES OF MERCHANTABILITY AND FITNESS FOR A PARTICULAR PURPOSE
 * ARE DISCLAIMED. IN NO EVENT SHALL THE COPYRIGHT OWNER OR CONTRIBUTORS BE
 * LIABLE FOR ANY DIRECT, INDIRECT, INCIDENTAL, SPECIAL, EXEMPLARY, OR
 * CONSEQUENTIAL DAMAGES (INCLUDING, BUT NOT LIMITED TO, PROCUREMENT OF
 * SUBSTITUTE GOODS OR SERVICES; LOSS OF USE, DATA, OR PROFITS; OR BUSINESS
 * INTERRUPTION) HOWEVER CAUSED AND ON ANY THEORY OF LIABILITY, WHETHER IN
 * CONTRACT, STRICT LIABILITY, OR TORT (INCLUDING NEGLIGENCE OR OTHERWISE)
 * ARISING IN ANY WAY OUT OF THE USE OF THIS SOFTWARE, EVEN IF ADVISED OF THE
 * POSSIBILITY OF SUCH DAMAGE.
 */

/*
 * Author: Wim Meeussen
 */



#include <algorithm>
#include <mechanism_control/mechanism_control.h>
#include "kdl/chainfksolverpos_recursive.hpp"
#include "robot_mechanism_controllers/cartesian_trajectory_controller.h"


using namespace KDL;
using namespace tf;
using namespace ros;


namespace controller {

ROS_REGISTER_CONTROLLER(CartesianTrajectoryController)


CartesianTrajectoryController::CartesianTrajectoryController()
: jnt_to_pose_solver_(NULL),
  motion_profile_(6, VelocityProfile_Trap(0,0))
{}

CartesianTrajectoryController::~CartesianTrajectoryController()
{}



bool CartesianTrajectoryController::init(mechanism::RobotState *robot_state, const NodeHandle& n)
{
  node_ = n;

  // get name of root and tip from the parameter server
  std::string tip_name;
  if (!node_.getParam("root_name", root_name_)){
    ROS_ERROR("CartesianTrajectoryController: No root name found on parameter server");
    return false;
  }
  if (!node_.getParam("tip_name", tip_name)){
    ROS_ERROR("CartesianTrajectoryController: No tip name found on parameter server");
    return false;
  }

  // test if we got robot pointer
  assert(robot_state);
  robot_state_ = robot_state;

  // create robot chain from root to tip
  if (!chain_.init(robot_state->model_, root_name_, tip_name))
    return false;
  chain_.toKDL(kdl_chain_);

  // create solver
  jnt_to_pose_solver_.reset(new ChainFkSolverPos_recursive(kdl_chain_));
  jnt_pos_.resize(kdl_chain_.getNrOfJoints());

  // initialize motion profile
  double max_vel_trans, max_vel_rot, max_acc_trans, max_acc_rot;
  node_.param("max_vel_trans", max_vel_trans, 0.0) ;
  node_.param("max_vel_rot", max_vel_rot, 0.0) ;
  node_.param("max_acc_trans", max_acc_trans, 0.0) ;
  node_.param("max_acc_rot", max_acc_rot, 0.0) ;
  for (unsigned int i=0; i<3; i++){
    motion_profile_[i  ].SetMax(max_vel_trans, max_acc_trans);
    motion_profile_[i+3].SetMax(max_vel_rot,   max_acc_rot);
  }

  // get a pointer to the pose controller
  std::string output;
  if (!node_.getParam("output", output)){
    ROS_ERROR("CartesianTrajectoryController: No ouptut name found on parameter server");
    return false;
  }
  if (!getController<CartesianPoseController>(output, AFTER_ME, pose_controller_)){
    ROS_ERROR("CartesianTrajectoryController: could not connect to pose controller");
    return false;
  }

  // subscribe to pose commands
<<<<<<< HEAD
  command_notifier_.reset(new MessageNotifier<robot_msgs::PoseStamped>(tf_,
                                                                       boost::bind(&CartesianTrajectoryController::command, this, _1),
                                                                       node_.getNamespace() + "/command", root_name_, 1));
=======
  command_notifier_ = new MessageNotifier<geometry_msgs::PoseStamped>(&tf_, node_,
								 boost::bind(&CartesianTrajectoryController::command, this, _1),
								 controller_name_ + "/command", root_name_, 1);
>>>>>>> b5c32986
  // advertise services
  move_to_srv_ = node_.advertiseService("move_to", &CartesianTrajectoryController::moveTo, this);
  preempt_srv_ = node_.advertiseService("preempt", &CartesianTrajectoryController::preempt, this);

  return true;
}




bool CartesianTrajectoryController::moveTo(const geometry_msgs::PoseStamped& pose, const geometry_msgs::Twist& tolerance, double duration)
{
  // don't do anything when still moving
  if (is_moving_) return false;

  // convert message to transform
  Stamped<Pose> pose_stamped;
  poseStampedMsgToTF(pose, pose_stamped);

  // convert to reference frame of root link of the controller chain
  Duration timeout = Duration().fromSec(2.0);
  std::string error_msg;
  if (!tf_.waitForTransform(root_name_, pose.header.frame_id, pose_stamped.stamp_, timeout, Duration(0.01), &error_msg)){
    ROS_ERROR("CartesianTrajectoryController: %s", error_msg.c_str());
    return false;
  }
  tf_.transformPose(root_name_, pose_stamped, pose_stamped);

  // trajectory from pose_begin to pose_end
  TransformToFrame(pose_stamped, pose_end_);
  pose_begin_ = pose_current_;

  max_duration_ = 0;
  Twist twist_move = diff(pose_begin_, pose_end_);

  // Set motion profiles
  for (unsigned int i=0; i<6; i++){
    motion_profile_[i].SetProfileDuration( 0, twist_move(i), duration);
    max_duration_ = max( max_duration_, motion_profile_[i].Duration() );
  }

  // Rescale trajectories to maximal duration
  for (unsigned int i=0; i<6; i++)
    motion_profile_[i].SetProfileDuration( 0, twist_move(i), max_duration_ );

  // set tolerance
  tolerance_.vel(0) = tolerance.linear.x;
  tolerance_.vel(1) = tolerance.linear.y;
  tolerance_.vel(2) = tolerance.linear.z;
  tolerance_.rot(0) = tolerance.angular.x;
  tolerance_.rot(1) = tolerance.angular.y;
  tolerance_.rot(2) = tolerance.angular.z;

  time_passed_ = 0;

  exceed_tolerance_ = false;
  request_preempt_ = false;
  is_moving_ = true;

  ROS_INFO("CartesianTrajectoryController: %s will move to new pose in %f seconds", controller_name_.c_str(), max_duration_);

  return true;
}



bool CartesianTrajectoryController::starting()
{
  // time
  last_time_ = robot_state_->hw_->current_time_;

  // set desired pose to current pose
  pose_current_ = getPose();
  twist_current_ = Twist::Zero();

  // start not moving
  is_moving_ = false;
  request_preempt_ = false;

  return true;
}




void CartesianTrajectoryController::update()
{
  // get time
  double time = robot_state_->hw_->current_time_;
  double dt = time - last_time_;
  last_time_ = time;

  // preempt trajectory
  if (request_preempt_){
    twist_current_ = Twist::Zero();
    is_moving_ = false;
  }

  // if we are moving
  if (is_moving_){
    time_passed_ += dt;

    // check tolerance
    for (unsigned int i=0; i<6; i++){
      if (tolerance_[i] != 0 && pose_controller_->twist_error_[i] > tolerance_[i]){
	exceed_tolerance_ = true;
	is_moving_ = false;
      }
    }

    // ended trajectory
    if (time_passed_ > max_duration_){
      twist_current_ = Twist::Zero();
      pose_current_  = pose_end_;
      is_moving_ = false;
    }
    // still in trajectory
    else{
      // pose
      Twist twist_begin_current = Twist(Vector(motion_profile_[0].Pos(time_passed_),
					       motion_profile_[1].Pos(time_passed_),
					       motion_profile_[2].Pos(time_passed_)),
					Vector(motion_profile_[3].Pos(time_passed_),
					       motion_profile_[4].Pos(time_passed_),
					       motion_profile_[5].Pos(time_passed_)) );
      pose_current_ = Frame( pose_begin_.M * Rot( pose_begin_.M.Inverse( twist_begin_current.rot ) ),
			     pose_begin_.p + twist_begin_current.vel);

      // twist
      for(unsigned int i=0; i<6; i++)
	twist_current_(i) = motion_profile_[i].Vel( time_passed_ );
    }
  }

  // send output to pose controller
  pose_controller_->pose_desi_ = pose_current_;
  pose_controller_->twist_ff_ = twist_current_;
}



Frame CartesianTrajectoryController::getPose()
{
  // get the joint positions and velocities
  chain_.getPositions(robot_state_->joint_states_, jnt_pos_);

  // get cartesian pose
  Frame result;
  jnt_to_pose_solver_->JntToCart(jnt_pos_, result);

  return result;
}


bool CartesianTrajectoryController::moveTo(deprecated_srvs::MoveToPose::Request &req,
					   deprecated_srvs::MoveToPose::Response &resp)
{
  ROS_INFO("in cartesian traj move_to service");

  if (!moveTo(req.pose, req.tolerance, 0.0)){
    ROS_ERROR("CartesianTrajectoryController: not starting trajectory because either previous one is still running or the transform frame could not be found");
    return false;
  }

  ros::Duration timeout = Duration().fromSec(3.0);
  ros::Duration traj_duration = Duration().fromSec(max_duration_);
  ros::Time start_time = ros::Time::now();

  while (is_moving_){
    Duration().fromSec(0.1).sleep();
    if (ros::Time::now() > start_time + timeout + traj_duration){
      ROS_ERROR("CartesianTrajectoryController: timeout");
      return false;
    }
  }


  if (request_preempt_){
    ROS_ERROR("CartesianTrajectoryController: trajectory preempted");
    return false;
  }
  else if (exceed_tolerance_){
    ROS_ERROR("CartesianTrajectoryController: exceeded trajectory tolerance");
    return false;
  }
  else{
    ROS_INFO("CartesianTrajectoryController: moveto finished successfully");
    return true;
  }
}



void CartesianTrajectoryController::command(const MessageNotifier<geometry_msgs::PoseStamped>::MessagePtr& pose_msg)
{
  moveTo(*pose_msg);
}


bool CartesianTrajectoryController::preempt(std_srvs::Empty::Request &req,
					    std_srvs::Empty::Response &resp)
{
  // you can only preempt is the robot is moving
  if (!is_moving_)
    return false;

  request_preempt_ = true;

  // wait for robot to stop moving
  Duration sleep_time = Duration().fromSec(0.01);
  while (is_moving_)
    sleep_time.sleep();

  return true;
}



void CartesianTrajectoryController::TransformToFrame(const Transform& trans, Frame& frame)
{
  frame.p(0) = trans.getOrigin().x();
  frame.p(1) = trans.getOrigin().y();
  frame.p(2) = trans.getOrigin().z();

  double Rz, Ry, Rx;
  trans.getBasis().getEulerZYX(Rz, Ry, Rx);
  frame.M = Rotation::EulerZYX(Rz, Ry, Rx);
}



}; // namespace
<|MERGE_RESOLUTION|>--- conflicted
+++ resolved
@@ -110,15 +110,9 @@
   }
 
   // subscribe to pose commands
-<<<<<<< HEAD
-  command_notifier_.reset(new MessageNotifier<robot_msgs::PoseStamped>(tf_,
+  command_notifier_.reset(new MessageNotifier<geometry_msgs::PoseStamped>(tf_,
                                                                        boost::bind(&CartesianTrajectoryController::command, this, _1),
                                                                        node_.getNamespace() + "/command", root_name_, 1));
-=======
-  command_notifier_ = new MessageNotifier<geometry_msgs::PoseStamped>(&tf_, node_,
-								 boost::bind(&CartesianTrajectoryController::command, this, _1),
-								 controller_name_ + "/command", root_name_, 1);
->>>>>>> b5c32986
   // advertise services
   move_to_srv_ = node_.advertiseService("move_to", &CartesianTrajectoryController::moveTo, this);
   preempt_srv_ = node_.advertiseService("preempt", &CartesianTrajectoryController::preempt, this);
