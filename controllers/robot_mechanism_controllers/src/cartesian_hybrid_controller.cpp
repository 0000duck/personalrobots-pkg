--- conflicted
+++ resolved
@@ -47,13 +47,9 @@
 
 namespace controller {
 
-<<<<<<< HEAD
 ROS_REGISTER_CONTROLLER(CartesianHybridController)
 
-void TransformKDLToMsg(const KDL::Frame &k, robot_msgs::Pose &m)
-=======
 void TransformKDLToMsg(const KDL::Frame &k, geometry_msgs::Pose &m)
->>>>>>> b5c32986
 {
   tf::Transform tf;
   tf::TransformKDLToTF(k, tf);
