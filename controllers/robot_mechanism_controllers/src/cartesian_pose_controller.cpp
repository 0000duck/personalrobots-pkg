/*
 * Copyright (c) 2008, Willow Garage, Inc.
 * All rights reserved.
 *
 * Redistribution and use in source and binary forms, with or without
 * modification, are permitted provided that the following conditions are met:
 *
 *     * Redistributions of source code must retain the above copyright
 *       notice, this list of conditions and the following disclaimer.
 *     * Redistributions in binary form must reproduce the above copyright
 *       notice, this list of conditions and the following disclaimer in the
 *       documentation and/or other materials provided with the distribution.
 *     * Neither the name of the Willow Garage, Inc. nor the names of its
 *       contributors may be used to endorse or promote products derived from
 *       this software without specific prior written permission.
 *
 * THIS SOFTWARE IS PROVIDED BY THE COPYRIGHT HOLDERS AND CONTRIBUTORS "AS IS"
 * AND ANY EXPRESS OR IMPLIED WARRANTIES, INCLUDING, BUT NOT LIMITED TO, THE
 * IMPLIED WARRANTIES OF MERCHANTABILITY AND FITNESS FOR A PARTICULAR PURPOSE
 * ARE DISCLAIMED. IN NO EVENT SHALL THE COPYRIGHT OWNER OR CONTRIBUTORS BE
 * LIABLE FOR ANY DIRECT, INDIRECT, INCIDENTAL, SPECIAL, EXEMPLARY, OR
 * CONSEQUENTIAL DAMAGES (INCLUDING, BUT NOT LIMITED TO, PROCUREMENT OF
 * SUBSTITUTE GOODS OR SERVICES; LOSS OF USE, DATA, OR PROFITS; OR BUSINESS
 * INTERRUPTION) HOWEVER CAUSED AND ON ANY THEORY OF LIABILITY, WHETHER IN
 * CONTRACT, STRICT LIABILITY, OR TORT (INCLUDING NEGLIGENCE OR OTHERWISE)
 * ARISING IN ANY WAY OUT OF THE USE OF THIS SOFTWARE, EVEN IF ADVISED OF THE
 * POSSIBILITY OF SUCH DAMAGE.
 */

/*
 * Author: Wim Meeussen
 */



#include <algorithm>
#include <mechanism_control/mechanism_control.h>
#include "kdl/chainfksolverpos_recursive.hpp"
#include "robot_mechanism_controllers/cartesian_pose_controller.h"


using namespace KDL;
using namespace tf;
using namespace std;


namespace controller {

ROS_REGISTER_CONTROLLER(CartesianPoseController)

CartesianPoseController::CartesianPoseController()
: robot_state_(NULL),
  jnt_to_pose_solver_(NULL),
  state_error_publisher_(NULL),
  state_pose_publisher_(NULL),
  command_notifier_(NULL)
{}

CartesianPoseController::~CartesianPoseController()
{}


bool CartesianPoseController::init(mechanism::RobotState *robot_state, const ros::NodeHandle &n)
{
  node_ = n;

  // get name of root and tip from the parameter server
  std::string tip_name;
  if (!node_.getParam("root_name", root_name_)){
    ROS_ERROR("CartesianPoseController: No root name found on parameter server (namespace: %s)",
              node_.getNamespace().c_str());
    return false;
  }
  if (!node_.getParam("tip_name", tip_name)){
    ROS_ERROR("CartesianPoseController: No tip name found on parameter server (namespace: %s)",
              node_.getNamespace().c_str());
    return false;
  }

  // test if we got robot pointer
  assert(robot_state);
  robot_state_ = robot_state;

  // create robot chain from root to tip
  if (!chain_.init(robot_state_->model_, root_name_, tip_name))
    return false;
  chain_.toKDL(kdl_chain_);

  // create solver
  jnt_to_pose_solver_.reset(new ChainFkSolverPos_recursive(kdl_chain_));
  jnt_pos_.resize(kdl_chain_.getNrOfJoints());

  // create 6 identical pid controllers for x, y and z translation, and x, y, z rotation
  control_toolbox::Pid pid_controller;
  if (!pid_controller.init(node_)) return false;
  for (unsigned int i=0; i<6; i++)
    pid_controller_.push_back(pid_controller);

  // get a pointer to the twist controller
  string output;
  if (!node_.getParam("output", output)){
    ROS_ERROR("No ouptut name found on parameter server (namespace: %s)", node_.getNamespace().c_str());
    return false;
  }
  if (!getController<CartesianTwistController>(output, AFTER_ME, twist_controller_)){
    ROS_ERROR("Could not connect to twist controller \"%s\"", output.c_str());
    return false;
  }

  // subscribe to pose commands
<<<<<<< HEAD
  command_notifier_.reset(new MessageNotifier<robot_msgs::PoseStamped>(tf_, 
=======
  command_notifier_.reset(new MessageNotifier<geometry_msgs::PoseStamped>(&tf_, ros::Node::instance(),
>>>>>>> b5c32986
                                                                       boost::bind(&CartesianPoseController::command, this, _1),
                                                                       node_.getNamespace() + "/command", root_name_, 10));
  // realtime publisher for control state
  state_error_publisher_.reset(new realtime_tools::RealtimePublisher<geometry_msgs::Twist>(node_, "state/error", 1));
  state_pose_publisher_.reset(new realtime_tools::RealtimePublisher<geometry_msgs::PoseStamped>(node_, "state/pose", 1));

  return true;
}

bool CartesianPoseController::starting()
{
  // reset pid controllers
  for (unsigned int i=0; i<6; i++)
    pid_controller_[i].reset();

  // initialize desired pose/twist
  twist_ff_ = Twist::Zero();
  pose_desi_ = getPose();
  last_time_ = robot_state_->hw_->current_time_;

  loop_count_ = 0;
  return true;
}



void CartesianPoseController::update()
{
  // get time
  double time = robot_state_->hw_->current_time_;
  double dt = time - last_time_;
  last_time_ = time;

  // get current pose
  pose_meas_ = getPose();

  // pose feedback into twist
  twist_error_ = diff(pose_desi_, pose_meas_);
  Twist twist_fb;
  for (unsigned int i=0; i<6; i++)
    twist_fb(i) = pid_controller_[i].updatePid(twist_error_(i), dt);

  // send feedback twist and feedforward twist to twist controller
  twist_controller_->twist_desi_ = twist_fb + twist_ff_;

  if (++loop_count_ % 100 == 0){
    if (state_error_publisher_){
      if (state_error_publisher_->trylock()){
        state_error_publisher_->msg_.linear.x = twist_error_.vel(0);
        state_error_publisher_->msg_.linear.y = twist_error_.vel(1);
        state_error_publisher_->msg_.linear.z = twist_error_.vel(2);
        state_error_publisher_->msg_.angular.x = twist_error_.rot(0);
	state_error_publisher_->msg_.angular.y = twist_error_.rot(1);
        state_error_publisher_->msg_.angular.z = twist_error_.rot(2);
        state_error_publisher_->unlockAndPublish();
      }
    }
    if (state_pose_publisher_){
      if (state_pose_publisher_->trylock()){
	Pose tmp;
	frameToPose(pose_meas_, tmp);
	poseStampedTFToMsg(Stamped<Pose>(tmp, ros::Time::now(), root_name_), state_pose_publisher_->msg_);
        state_pose_publisher_->unlockAndPublish();
      }
    }
  }
}



Frame CartesianPoseController::getPose()
{
  // get the joint positions and velocities
  chain_.getPositions(robot_state_->joint_states_, jnt_pos_);

  // get cartesian pose
  Frame result;
  jnt_to_pose_solver_->JntToCart(jnt_pos_, result);

  return result;
}

void CartesianPoseController::command(const tf::MessageNotifier<geometry_msgs::PoseStamped>::MessagePtr& pose_msg)
{
  // convert message to transform
  Stamped<Pose> pose_stamped;
  poseStampedMsgToTF(*pose_msg, pose_stamped);

  // convert to reference frame of root link of the controller chain
  tf_.transformPose(root_name_, pose_stamped, pose_stamped);
  poseToFrame(pose_stamped, pose_desi_);
}


void CartesianPoseController::poseToFrame(const Pose& pose, Frame& frame)
{
  frame.p(0) = pose.getOrigin().x();
  frame.p(1) = pose.getOrigin().y();
  frame.p(2) = pose.getOrigin().z();

  double Rz, Ry, Rx;
  pose.getBasis().getEulerZYX(Rz, Ry, Rx);
  frame.M = Rotation::EulerZYX(Rz, Ry, Rx);
}


void CartesianPoseController::frameToPose(const Frame& frame, Pose& pose)
{
  pose.getOrigin()[0] = frame.p(0);
  pose.getOrigin()[1] = frame.p(1);
  pose.getOrigin()[2] = frame.p(2);

  double Rz, Ry, Rx;
  frame.M.GetEulerZYX(Rz, Ry, Rx);
  pose.setRotation( Quaternion(Rz, Ry, Rx));
}




} // namespace
<|MERGE_RESOLUTION|>--- conflicted
+++ resolved
@@ -108,11 +108,7 @@
   }
 
   // subscribe to pose commands
-<<<<<<< HEAD
-  command_notifier_.reset(new MessageNotifier<robot_msgs::PoseStamped>(tf_, 
-=======
-  command_notifier_.reset(new MessageNotifier<geometry_msgs::PoseStamped>(&tf_, ros::Node::instance(),
->>>>>>> b5c32986
+  command_notifier_.reset(new MessageNotifier<geometry_msgs::PoseStamped>(tf_, 
                                                                        boost::bind(&CartesianPoseController::command, this, _1),
                                                                        node_.getNamespace() + "/command", root_name_, 10));
   // realtime publisher for control state
