--- conflicted
+++ resolved
@@ -268,21 +268,12 @@
 
 EndeffectorConstraintControllerNode::~EndeffectorConstraintControllerNode()
 {
-<<<<<<< HEAD
-  ros::Node *node = ros::Node::instance();
-  node->unsubscribe(topic_ + "/command");
-=======
   node_->unsubscribe(topic_ + "/command");
->>>>>>> 45a191a0
 }
 
 bool EndeffectorConstraintControllerNode::initXml(mechanism::RobotState *robot, TiXmlElement *config)
 {
   // get name of topic to listen to from xml file
-<<<<<<< HEAD
-  ros::Node *node = ros::Node::instance();
-=======
->>>>>>> 45a191a0
   topic_ = config->Attribute("topic") ? config->Attribute("topic") : "";
   if (topic_ == "") {
     fprintf(stderr, "No topic given to EndeffectorConstraintControllerNode\n");
