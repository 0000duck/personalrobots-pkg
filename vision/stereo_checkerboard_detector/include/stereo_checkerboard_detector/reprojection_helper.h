--- conflicted
+++ resolved
@@ -39,13 +39,8 @@
 
 #include <vector>
 #include "opencv/cv.h"
-<<<<<<< HEAD
-#include "robot_msgs/Point.h"
+#include "geometry_msgs/Point.h"
 #include "sensor_msgs/CameraInfo.h"
-=======
-#include "geometry_msgs/Point.h"
-#include "sensor_msgs/CamInfo.h"
->>>>>>> b5c32986
 
 namespace stereo_checkerboard_detector
 {
@@ -90,17 +85,10 @@
    * \param right_info CameraInfo message holding intrinsics for the right camera, using ROS messages
    * \param ros_xyz Output vector with reprojected points from uvd, using ROS messages
    */
-<<<<<<< HEAD
-  void reproject(const std::vector<robot_msgs::Point>& uvd,
+  void reproject(const std::vector<geometry_msgs::Point>& uvd,
                  const sensor_msgs::CameraInfo& left_info,
                  const sensor_msgs::CameraInfo& right_info,
-                 std::vector<robot_msgs::Point>& xyz) ;
-=======
-  void reproject(const std::vector<geometry_msgs::Point>& uvd,
-                 const sensor_msgs::CamInfo& left_info,
-                 const sensor_msgs::CamInfo& right_info,
                  std::vector<geometry_msgs::Point>& xyz) ;
->>>>>>> b5c32986
 
 
   void reproject(const CvMat* uvd,
