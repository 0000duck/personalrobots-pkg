/*********************************************************************
* Software License Agreement (BSD License)
*
*  Copyright (c) 2008, Willow Garage, Inc.
*  All rights reserved.
*
*  Redistribution and use in source and binary forms, with or without
*  modification, are permitted provided that the following conditions
*  are met:
*
*   * Redistributions of source code must retain the above copyright
*     notice, this list of conditions and the following disclaimer.
*   * Redistributions in binary form must reproduce the above
*     copyright notice, this list of conditions and the following
*     disclaimer in the documentation and/or other materials provided
*     with the distribution.
*   * Neither the name of the Willow Garage nor the names of its
*     contributors may be used to endorse or promote products derived
*     from this software without specific prior written permission.
*
*  THIS SOFTWARE IS PROVIDED BY THE COPYRIGHT HOLDERS AND CONTRIBUTORS
*  "AS IS" AND ANY EXPRESS OR IMPLIED WARRANTIES, INCLUDING, BUT NOT
*  LIMITED TO, THE IMPLIED WARRANTIES OF MERCHANTABILITY AND FITNESS
*  FOR A PARTICULAR PURPOSE ARE DISCLAIMED. IN NO EVENT SHALL THE
*  COPYRIGHT OWNER OR CONTRIBUTORS BE LIABLE FOR ANY DIRECT, INDIRECT,
*  INCIDENTAL, SPECIAL, EXEMPLARY, OR CONSEQUENTIAL DAMAGES (INCLUDING,
*  BUT NOT LIMITED TO, PROCUREMENT OF SUBSTITUTE GOODS OR SERVICES;
*  LOSS OF USE, DATA, OR PROFITS; OR BUSINESS INTERRUPTION) HOWEVER
*  CAUSED AND ON ANY THEORY OF LIABILITY, WHETHER IN CONTRACT, STRICT
*  LIABILITY, OR TORT (INCLUDING NEGLIGENCE OR OTHERWISE) ARISING IN
*  ANY WAY OUT OF THE USE OF THIS SOFTWARE, EVEN IF ADVISED OF THE
*  POSSIBILITY OF SUCH DAMAGE.
*********************************************************************/

//! \author Vijay Pradeep

#include "stereo_checkerboard_detector/reprojection_helper.h"

using namespace stereo_checkerboard_detector ;
using namespace std ;


void ReprojectionHelper::computeDisparity(const vector<geometry_msgs::Point>& left_pts,
                                          const vector<geometry_msgs::Point>& right_pts,
                                          std::vector<geometry_msgs::Point>& result)
{
  ROS_ERROR("Not Yet Implemented") ;
}



void ReprojectionHelper::computeDisparity(const vector<CvPoint2D32f>& left_pts,
                                          const vector<CvPoint2D32f>& right_pts,
                                          CvMat* uvd)
{
  if (!uvd)
  {
    ROS_ERROR("Must allocate output array ahead of time") ;
    return ;
  }

  if (left_pts.size() != right_pts.size())
  {
    ROS_ERROR("left and right list lengths don't match") ;
    return ;
  }

  if (cvGetSize(uvd).width != 1)
  {
    ROS_ERROR("Output Array must have width 1. (cvGetSize(xyd).width = %i)", cvGetSize(uvd).width) ;
    return ;
  }

  if (cvGetSize(uvd).height != (int)left_pts.size())
  {
    ROS_ERROR("Output Array height must match left_pts.size(). (cvGetSize(xyd).height = %i)", cvGetSize(uvd).height) ;
    return ;
  }

  for (unsigned int i=0; i<left_pts.size(); i++)
  {
    float d = left_pts[i].x - right_pts[i].x ;
    // Copy into output array
    ((Disp_Point_t*) CV_MAT_ELEM_PTR(*uvd, i, 0))->u = left_pts[i].x ;
    ((Disp_Point_t*) CV_MAT_ELEM_PTR(*uvd, i, 0))->v = left_pts[i].y ;
    ((Disp_Point_t*) CV_MAT_ELEM_PTR(*uvd, i, 0))->d = d ;
  }

}

<<<<<<< HEAD
void ReprojectionHelper::reproject(const std::vector<robot_msgs::Point>& ros_uvd,
                                   const sensor_msgs::CameraInfo& left_info,
                                   const sensor_msgs::CameraInfo& right_info,
                                   std::vector<robot_msgs::Point>& ros_xyz)
=======
void ReprojectionHelper::reproject(const std::vector<geometry_msgs::Point>& ros_uvd,
                                   const sensor_msgs::CamInfo& left_info,
                                   const sensor_msgs::CamInfo& right_info,
                                   std::vector<geometry_msgs::Point>& ros_xyz)
>>>>>>> b5c32986
{
  const unsigned int N = ros_uvd.size() ;

  CvMat* uvd = cvCreateMat(N, 1, CV_32FC3) ;
  CvMat* xyz = cvCreateMat(N, 1, CV_32FC3) ;

  for (unsigned int i=0; i<N; i++)
  {
    ((Disp_Point_t*) CV_MAT_ELEM_PTR(*uvd, i, 0))->u = ros_uvd[i].x ;
    ((Disp_Point_t*) CV_MAT_ELEM_PTR(*uvd, i, 0))->v = ros_uvd[i].y ;
    ((Disp_Point_t*) CV_MAT_ELEM_PTR(*uvd, i, 0))->d = ros_uvd[i].z ;
  }

  reproject(uvd, left_info, right_info, xyz) ;

  ros_xyz.resize(N) ;
  for (unsigned int i=0; i<N; i++)
  {
    ros_xyz[i].x = ((Cart_Point_t*) CV_MAT_ELEM_PTR(*xyz, i, 0))->x ;
    ros_xyz[i].y = ((Cart_Point_t*) CV_MAT_ELEM_PTR(*xyz, i, 0))->y ;
    ros_xyz[i].z = ((Cart_Point_t*) CV_MAT_ELEM_PTR(*xyz, i, 0))->z ;
  }

  cvReleaseMat(&uvd) ;
  cvReleaseMat(&xyz) ;
}

void ReprojectionHelper::reproject(const CvMat* uvd,
                                   const sensor_msgs::CameraInfo& left_info,
                                   const sensor_msgs::CameraInfo& right_info,
                                   CvMat* xyz)
{
  unsigned int N = uvd->rows ;

  // Build reprojection matrix
  CvMat* Q = cvCreateMat(4, 4, CV_32FC1) ;
  buildQ(left_info, right_info, Q) ;

  //  for (int i=0; i<4; i++)
  //  {
  //    for(int j=0; j<4; j++)
  //    {
  //      printf(" %.2f  ", * (float*) CV_MAT_ELEM_PTR(*Q,i,j)) ;
  //    }
  //    printf("\n") ;
  //  }

  //cvPerspectiveTransform(uvd, xyz, Q) ;

  //! \todo Use cvPerspectiveTransform to do this!
  //****** Hack code *******
  float* mat = Q->data.fl ;
  for( unsigned int i = 0; i < N; i++ )
  {
    const float* src = (float*) ( (char*)uvd->data.fl + uvd->step*i);
    float* dst = (float*) ( (char*)xyz->data.fl + xyz->step*i);

    float x = src[0], y = src[1], z = src[2];


    float w = x*mat[12] + y*mat[13] + z*mat[14] + mat[15];
    if( fabs(w) > FLT_EPSILON )
    {
      w = 1./w;
      dst[0]   = ((x*mat[0] + y*mat[1] + z*mat[2] + mat[3]) * w);
      dst[1] = ((x*mat[4] + y*mat[5] + z*mat[6] + mat[7]) * w);
      dst[2] = ((x*mat[8] + y*mat[9] + z*mat[10] + mat[11]) * w);
    }
    else
      dst[0] = dst[1] = dst[2] = 0;
  }
  //************************

  cvReleaseMat(&Q) ;

}

void ReprojectionHelper::buildQ(const sensor_msgs::CameraInfo& left_info,
                                const sensor_msgs::CameraInfo& right_info,
                                CvMat* Q)
{
  // Clear Q
  for (int i=0; i<4; i++)
    for (int j=0; j<4; j++)
      *(float*)CV_MAT_ELEM_PTR(*Q, i, j) = 0.0 ;

  // Extract pertinent human readable elem names
  double cx   =  left_info.P[2] ;
  double cx_r = right_info.P[2] ;
  double cy   =  left_info.P[6] ;
  double Fx   =  left_info.P[0] ;
  double Fy   =  left_info.P[5] ;
  double Tx   = -right_info.P[3] / left_info.P[0] ;

  * (float*) CV_MAT_ELEM_PTR(*Q,0,0) =  1.0  ;
  * (float*) CV_MAT_ELEM_PTR(*Q,0,3) = -cx ;
  * (float*) CV_MAT_ELEM_PTR(*Q,1,1) =  Fx / Fy ;
  * (float*) CV_MAT_ELEM_PTR(*Q,1,3) = -cy * Fx / Fy ;
  * (float*) CV_MAT_ELEM_PTR(*Q,2,3) =  Fx ;
  * (float*) CV_MAT_ELEM_PTR(*Q,3,2) =  1/(Tx) ;
  * (float*) CV_MAT_ELEM_PTR(*Q,3,3) = -(cx-cx_r)/(Tx) ;

  // Load up reprojection matrix Q
  //  [1  0    0  -Cx
  //   0  1    0  -Cy
  //   0  0    0   f
  //   0  0  -1/Tx (Cx-Cx')/Tx ]
//  * (float*) CV_MAT_ELEM_PTR(*Q,0,0) =  1.0 ;
//  * (float*) CV_MAT_ELEM_PTR(*Q,0,3) = -cx ;
//  * (float*) CV_MAT_ELEM_PTR(*Q,1,1) =  1.0 ;
//  * (float*) CV_MAT_ELEM_PTR(*Q,1,3) = -cy ;
//  * (float*) CV_MAT_ELEM_PTR(*Q,2,3) =  Fx ;
//  * (float*) CV_MAT_ELEM_PTR(*Q,3,2) =  1/(Tx) ;
//  * (float*) CV_MAT_ELEM_PTR(*Q,3,3) = -(cx-cx_r)/(Tx) ;


}

<|MERGE_RESOLUTION|>--- conflicted
+++ resolved
@@ -88,17 +88,10 @@
 
 }
 
-<<<<<<< HEAD
-void ReprojectionHelper::reproject(const std::vector<robot_msgs::Point>& ros_uvd,
+void ReprojectionHelper::reproject(const std::vector<geometry_msgs::Point>& ros_uvd,
                                    const sensor_msgs::CameraInfo& left_info,
                                    const sensor_msgs::CameraInfo& right_info,
-                                   std::vector<robot_msgs::Point>& ros_xyz)
-=======
-void ReprojectionHelper::reproject(const std::vector<geometry_msgs::Point>& ros_uvd,
-                                   const sensor_msgs::CamInfo& left_info,
-                                   const sensor_msgs::CamInfo& right_info,
                                    std::vector<geometry_msgs::Point>& ros_xyz)
->>>>>>> b5c32986
 {
   const unsigned int N = ros_uvd.size() ;
 
