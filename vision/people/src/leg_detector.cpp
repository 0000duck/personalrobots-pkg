--- conflicted
+++ resolved
@@ -174,14 +174,11 @@
   }
 };
 
-<<<<<<< HEAD
 int g_argc;
 char** g_argv;
-=======
 
 static const string fixed_frame = "odom";
 
->>>>>>> 9fee9db3
 
 class LegDetector : public node
 {
