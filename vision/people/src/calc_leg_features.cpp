/*********************************************************************
* Software License Agreement (BSD License)
*
*  Copyright (c) 2008, Willow Garage, Inc.
*  All rights reserved.
*
*  Redistribution and use in source and binary forms, with or without
*  modification, are permitted provided that the following conditions
*  are met:
*
*   * Redistributions of source code must retain the above copyright
*     notice, this list of conditions and the following disclaimer.
*   * Redistributions in binary form must reproduce the above
*     copyright notice, this list of conditions and the following
*     disclaimer in the documentation and/or other materials provided
*     with the distribution.
*   * Neither the name of the Willow Garage nor the names of its
*     contributors may be used to endorse or promote products derived
*     from this software without specific prior written permission.
*
*  THIS SOFTWARE IS PROVIDED BY THE COPYRIGHT HOLDERS AND CONTRIBUTORS
*  "AS IS" AND ANY EXPRESS OR IMPLIED WARRANTIES, INCLUDING, BUT NOT
*  LIMITED TO, THE IMPLIED WARRANTIES OF MERCHANTABILITY AND FITNESS
*  FOR A PARTICULAR PURPOSE ARE DISCLAIMED. IN NO EVENT SHALL THE
*  COPYRIGHT OWNER OR CONTRIBUTORS BE LIABLE FOR ANY DIRECT, INDIRECT,
*  INCIDENTAL, SPECIAL, EXEMPLARY, OR CONSEQUENTIAL DAMAGES (INCLUDING,
*  BUT NOT LIMITED TO, PROCUREMENT OF SUBSTITUTE GOODS OR SERVICES;
*  LOSS OF USE, DATA, OR PROFITS; OR BUSINESS INTERRUPTION) HOWEVER
*  CAUSED AND ON ANY THEORY OF LIABILITY, WHETHER IN CONTRACT, STRICT
*  LIABILITY, OR TORT (INCLUDING NEGLIGENCE OR OTHERWISE) ARISING IN
*  ANY WAY OUT OF THE USE OF THIS SOFTWARE, EVEN IF ADVISED OF THE
*  POSSIBILITY OF SUCH DAMAGE.
*********************************************************************/

#include "calc_leg_features.h"

#include "opencv/cxcore.h"
#include "opencv/cv.h"

using namespace laser_processor;
using namespace std;

vector<float> calcLegFeatures(SampleSet* cluster, std_msgs::LaserScan& scan)
{

  vector<float> features;

  // Number of points
  int num_points = cluster->size();
  //  features.push_back(num_points);

  // Compute mean and median points for future use
  float x_mean = 0.0;
  float y_mean = 0.0;
  vector<float> x_median_set;
  vector<float> y_median_set;
  for (SampleSet::iterator i = cluster->begin();
       i != cluster->end();
       i++)

  {
    x_mean += ((*i)->x)/num_points;
    y_mean += ((*i)->y)/num_points;
    x_median_set.push_back((*i)->x);
    y_median_set.push_back((*i)->y);
  }

  std::sort(x_median_set.begin(), x_median_set.end());
  std::sort(y_median_set.begin(), y_median_set.end());

  float x_median = 0.5 * ( *(x_median_set.begin() + (num_points-1)/2) + *(x_median_set.begin() + num_points/2) );
  float y_median = 0.5 * ( *(y_median_set.begin() + (num_points-1)/2) + *(y_median_set.begin() + num_points/2) );

  //Compute std and avg diff from median

  double sum_std_diff = 0.0;
  double sum_med_diff = 0.0;


  for (SampleSet::iterator i = cluster->begin();
       i != cluster->end();
       i++)

  {
<<<<<<< HEAD
    sum_std_diff += pow( (*i)->x - x_mean, 2.0f) + pow((*i)->y - y_mean, 2.0f);
    sum_med_diff += sqrt(pow( (*i)->x - x_median, 2.0f) + pow((*i)->y - y_median, 2.0f));
=======
    sum_std_diff += pow( (*i)->x - x_mean, 2) + pow((*i)->y - y_mean, 2);
    sum_med_diff += sqrt(pow( (*i)->x - x_median, 2) + pow((*i)->y - y_median, 2));
>>>>>>> e2e4a326
  }

  float std = sqrt( 1.0/(num_points - 1.0) * sum_std_diff);
  float avg_median_dev = sum_med_diff / num_points;

  features.push_back(std);
  features.push_back(avg_median_dev);


  // Take first at last
  SampleSet::iterator first = cluster->begin();
  SampleSet::iterator last = cluster->end();
  last--;

  // Compute Jump distance
  int prev_ind = (*first)->index - 1;
  int next_ind = (*last)->index + 1;

  float prev_jump = 0;
  float next_jump = 0;

  if (prev_ind >= 0)
  {
    Sample* prev = Sample::Extract(prev_ind, scan);
    if (prev)
    {
<<<<<<< HEAD
      prev_jump = sqrt( pow( (*first)->x - prev->x, 2.0f) + pow((*first)->y - prev->y, 2.0f));
=======
      prev_jump = sqrt( pow( (*first)->x - prev->x, 2) + pow((*first)->y - prev->y, 2));
>>>>>>> e2e4a326
      delete prev;
    }

  }

  if (next_ind < scan.ranges.size())
  {
    Sample* next = Sample::Extract(next_ind, scan);
    if (next)
    {
<<<<<<< HEAD
      next_jump = sqrt( pow( (*last)->x - next->x, 2.0f) + pow((*last)->y - next->y, 2.0f));
=======
      next_jump = sqrt( pow( (*last)->x - next->x, 2) + pow((*last)->y - next->y, 2));
>>>>>>> e2e4a326
      delete next;
    }
  }

  features.push_back(prev_jump);
  features.push_back(next_jump);

  // Compute Width
<<<<<<< HEAD
  float width = sqrt( pow( (*first)->x - (*last)->x, 2.0f) + pow((*first)->y - (*last)->y, 2.0f));
=======
  float width = sqrt( pow( (*first)->x - (*last)->x, 2) + pow((*first)->y - (*last)->y, 2));
>>>>>>> e2e4a326
  features.push_back(width);

  // Compute Linearity

  CvMat* points = cvCreateMat( num_points, 2, CV_64FC1);
  {
    int j = 0;
    for (SampleSet::iterator i = cluster->begin();
         i != cluster->end();
         i++)
    {
      cvmSet(points, j, 0, (*i)->x - x_mean);
      cvmSet(points, j, 1, (*i)->y - y_mean);
      j++;
    }
  }

  CvMat* W = cvCreateMat( 2, 2, CV_64FC1);
  CvMat* U = cvCreateMat( num_points, 2, CV_64FC1);
  CvMat* V = cvCreateMat( 2, 2, CV_64FC1);
  cvSVD(points, W, U, V);

  CvMat* rot_points = cvCreateMat(num_points, 2, CV_64FC1);
  cvMatMul(U,W,rot_points);

  float linearity = 0.0;
  for (int i = 0; i < num_points; i++)
  {
    linearity += pow(cvmGet(rot_points, i, 1), 2);
  }

  cvReleaseMat(&points);
  cvReleaseMat(&W);
  cvReleaseMat(&U);
  cvReleaseMat(&V);
  cvReleaseMat(&rot_points);

  features.push_back(linearity);

  // Compute Circularity
  CvMat* A = cvCreateMat( num_points, 3, CV_64FC1);
  CvMat* B = cvCreateMat( num_points, 1, CV_64FC1);
  {
    int j = 0;
    for (SampleSet::iterator i = cluster->begin();
         i != cluster->end();
         i++)
    {
      float x = (*i)->x;
      float y = (*i)->y;

      cvmSet(A, j, 0, -2.0*x);
      cvmSet(A, j, 1, -2.0*y);
      cvmSet(A, j, 2, 1);
<<<<<<< HEAD

      cvmSet(B, j, 0, -pow(x,2.0f)-pow(y,2.0f));
=======
        
      cvmSet(B, j, 0, -pow(x,2)-pow(y,2));
>>>>>>> e2e4a326
      j++;
    }
  }
  CvMat* sol = cvCreateMat( 3, 1, CV_64FC1);
  cvSolve(A, B, sol, CV_SVD);

  float xc = cvmGet(sol, 0, 0);
  float yc = cvmGet(sol, 1, 0);
<<<<<<< HEAD
  float rc = sqrt(pow(xc,2.0f) + pow(yc,2.0f) - cvmGet(sol, 2, 0));
=======
  float rc = sqrt(pow(xc,2) + pow(yc,2) - cvmGet(sol, 2, 0));
>>>>>>> e2e4a326

  float circularity = 0.0;
  for (SampleSet::iterator i = cluster->begin();
       i != cluster->end();
       i++)
  {
<<<<<<< HEAD
    circularity += pow( rc - sqrt( pow(xc - (*i)->x, 2.0f) + pow( yc - (*i)->y, 2.0f) ), 2.0f);
=======
    circularity += pow( rc - sqrt( pow(xc - (*i)->x, 2) + pow( yc - (*i)->y, 2) ), 2);
>>>>>>> e2e4a326
  }

  features.push_back(circularity);

  // Radius
  float radius = rc;

  features.push_back(radius);

  //Curvature:
  float mean_curvature = 0.0;

  //Boundary length:
  float boundary_length = 0.0;
  float last_boundary_seg = 0.0;

  float boundary_regularity = 0.0;
  double sum_boundary_reg_sq = 0.0;

  // Mean angular difference
  SampleSet::iterator left = cluster->begin();
  left++;
  left++;
  SampleSet::iterator mid = cluster->begin();
  mid++;
  SampleSet::iterator right = cluster->begin();

  float ang_diff = 0.0;

  while (left != cluster->end())
  {
    float mlx = (*left)->x - (*mid)->x;
    float mly = (*left)->y - (*mid)->y;
    float L_ml = sqrt(mlx*mlx + mly*mly);

    float mrx = (*right)->x - (*mid)->x;
    float mry = (*right)->y - (*mid)->y;
    float L_mr = sqrt(mrx*mrx + mry*mry);

    float lrx = (*left)->x - (*right)->x;
    float lry = (*left)->y - (*right)->y;
    float L_lr = sqrt(lrx*lrx + lry*lry);

    boundary_length += L_mr;
    sum_boundary_reg_sq += L_mr*L_mr;
    last_boundary_seg = L_ml;

<<<<<<< HEAD
    float A = (mlx*mrx + mly*mry) / pow(L_mr, 2.0f);
    float B = (mlx*mry - mly*mrx) / pow(L_mr, 2.0f);
=======
    float A = (mlx*mrx + mly*mry) / pow(L_mr, 2);
    float B = (mlx*mry - mly*mrx) / pow(L_mr, 2);
>>>>>>> e2e4a326

    float th = atan2(B,A);

    if (th < 0)
      th += 2*M_PI;

    ang_diff += th / num_points;

    float s = 0.5*(L_ml+L_mr+L_lr);
    float area = sqrt( s*(s-L_ml)*(s-L_mr)*(s-L_lr) );

    if (th > 0)
      mean_curvature += 4*(area)/(L_ml*L_mr*L_lr*num_points);
    else
      mean_curvature -= 4*(area)/(L_ml*L_mr*L_lr*num_points);

    left++;
    mid++;
    right++;
  }

  boundary_length += last_boundary_seg;
  sum_boundary_reg_sq += last_boundary_seg*last_boundary_seg;

<<<<<<< HEAD
  boundary_regularity = sqrt( (sum_boundary_reg_sq - pow(boundary_length,2.0f)/num_points)/(num_points - 1) );
=======
  boundary_regularity = sqrt( (sum_boundary_reg_sq - pow(boundary_length,2)/num_points)/(num_points - 1) );
>>>>>>> e2e4a326

  features.push_back(boundary_length);
  features.push_back(ang_diff);
  features.push_back(mean_curvature);

  features.push_back(boundary_regularity);


  // Mean angular difference
  first = cluster->begin();
  mid = cluster->begin();
  mid++;
  last = cluster->end();
  last--;
  
  double sum_iav = 0.0;
  double sum_iav_sq  = 0.0;

  while (mid != last)
  {
    float mlx = (*first)->x - (*mid)->x;
    float mly = (*first)->y - (*mid)->y;
    float L_ml = sqrt(mlx*mlx + mly*mly);

    float mrx = (*last)->x - (*mid)->x;
    float mry = (*last)->y - (*mid)->y;
    float L_mr = sqrt(mrx*mrx + mry*mry);

    float lrx = (*first)->x - (*last)->x;
    float lry = (*first)->y - (*last)->y;
    float L_lr = sqrt(lrx*lrx + lry*lry);
      
    float A = (mlx*mrx + mly*mry) / pow(L_mr, 2);
    float B = (mlx*mry - mly*mrx) / pow(L_mr, 2);

    float th = atan2(B,A);

    if (th < 0)
      th += 2*M_PI;

    sum_iav += th;
    sum_iav_sq += th*th;

    mid++;
  }

  float iav = sum_iav / num_points;
  float std_iav = sqrt( (sum_iav_sq - pow(sum_iav,2)/num_points)/(num_points - 1) );

  features.push_back(iav);
  features.push_back(std_iav);

  return features;
}<|MERGE_RESOLUTION|>--- conflicted
+++ resolved
@@ -82,13 +82,8 @@
        i++)
 
   {
-<<<<<<< HEAD
-    sum_std_diff += pow( (*i)->x - x_mean, 2.0f) + pow((*i)->y - y_mean, 2.0f);
-    sum_med_diff += sqrt(pow( (*i)->x - x_median, 2.0f) + pow((*i)->y - y_median, 2.0f));
-=======
     sum_std_diff += pow( (*i)->x - x_mean, 2) + pow((*i)->y - y_mean, 2);
     sum_med_diff += sqrt(pow( (*i)->x - x_median, 2) + pow((*i)->y - y_median, 2));
->>>>>>> e2e4a326
   }
 
   float std = sqrt( 1.0/(num_points - 1.0) * sum_std_diff);
@@ -115,11 +110,7 @@
     Sample* prev = Sample::Extract(prev_ind, scan);
     if (prev)
     {
-<<<<<<< HEAD
-      prev_jump = sqrt( pow( (*first)->x - prev->x, 2.0f) + pow((*first)->y - prev->y, 2.0f));
-=======
       prev_jump = sqrt( pow( (*first)->x - prev->x, 2) + pow((*first)->y - prev->y, 2));
->>>>>>> e2e4a326
       delete prev;
     }
 
@@ -130,11 +121,7 @@
     Sample* next = Sample::Extract(next_ind, scan);
     if (next)
     {
-<<<<<<< HEAD
-      next_jump = sqrt( pow( (*last)->x - next->x, 2.0f) + pow((*last)->y - next->y, 2.0f));
-=======
       next_jump = sqrt( pow( (*last)->x - next->x, 2) + pow((*last)->y - next->y, 2));
->>>>>>> e2e4a326
       delete next;
     }
   }
@@ -143,11 +130,7 @@
   features.push_back(next_jump);
 
   // Compute Width
-<<<<<<< HEAD
-  float width = sqrt( pow( (*first)->x - (*last)->x, 2.0f) + pow((*first)->y - (*last)->y, 2.0f));
-=======
   float width = sqrt( pow( (*first)->x - (*last)->x, 2) + pow((*first)->y - (*last)->y, 2));
->>>>>>> e2e4a326
   features.push_back(width);
 
   // Compute Linearity
@@ -202,13 +185,8 @@
       cvmSet(A, j, 0, -2.0*x);
       cvmSet(A, j, 1, -2.0*y);
       cvmSet(A, j, 2, 1);
-<<<<<<< HEAD
-
-      cvmSet(B, j, 0, -pow(x,2.0f)-pow(y,2.0f));
-=======
-        
+
       cvmSet(B, j, 0, -pow(x,2)-pow(y,2));
->>>>>>> e2e4a326
       j++;
     }
   }
@@ -217,22 +195,14 @@
 
   float xc = cvmGet(sol, 0, 0);
   float yc = cvmGet(sol, 1, 0);
-<<<<<<< HEAD
-  float rc = sqrt(pow(xc,2.0f) + pow(yc,2.0f) - cvmGet(sol, 2, 0));
-=======
   float rc = sqrt(pow(xc,2) + pow(yc,2) - cvmGet(sol, 2, 0));
->>>>>>> e2e4a326
 
   float circularity = 0.0;
   for (SampleSet::iterator i = cluster->begin();
        i != cluster->end();
        i++)
   {
-<<<<<<< HEAD
-    circularity += pow( rc - sqrt( pow(xc - (*i)->x, 2.0f) + pow( yc - (*i)->y, 2.0f) ), 2.0f);
-=======
     circularity += pow( rc - sqrt( pow(xc - (*i)->x, 2) + pow( yc - (*i)->y, 2) ), 2);
->>>>>>> e2e4a326
   }
 
   features.push_back(circularity);
@@ -280,13 +250,8 @@
     sum_boundary_reg_sq += L_mr*L_mr;
     last_boundary_seg = L_ml;
 
-<<<<<<< HEAD
-    float A = (mlx*mrx + mly*mry) / pow(L_mr, 2.0f);
-    float B = (mlx*mry - mly*mrx) / pow(L_mr, 2.0f);
-=======
     float A = (mlx*mrx + mly*mry) / pow(L_mr, 2);
     float B = (mlx*mry - mly*mrx) / pow(L_mr, 2);
->>>>>>> e2e4a326
 
     float th = atan2(B,A);
 
@@ -311,11 +276,7 @@
   boundary_length += last_boundary_seg;
   sum_boundary_reg_sq += last_boundary_seg*last_boundary_seg;
 
-<<<<<<< HEAD
-  boundary_regularity = sqrt( (sum_boundary_reg_sq - pow(boundary_length,2.0f)/num_points)/(num_points - 1) );
-=======
   boundary_regularity = sqrt( (sum_boundary_reg_sq - pow(boundary_length,2)/num_points)/(num_points - 1) );
->>>>>>> e2e4a326
 
   features.push_back(boundary_length);
   features.push_back(ang_diff);
