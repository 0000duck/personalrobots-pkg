/*********************************************************************
*
*  Copyright (c) 2008, Willow Garage, Inc.
*  All rights reserved.
*
*  Redistribution and use in source and binary forms, with or without
*  modification, are permitted provided that the following conditions
*  are met:
*
*   * Redistributions of source code must retain the above copyright
*     notice, this list of conditions and the following disclaimer.
*   * Redistributions in binary form must reproduce the above
*     copyright notice, this list of conditions and the following
*     disclaimer in the documentation and/or other materials provided
*     with the distribution.
*   * Neither the name of the Willow Garage nor the names of its
*     contributors may be used to endorse or promote products derived
*     from this software without specific prior written permission.
*
*  THIS SOFTWARE IS PROVIDED BY THE COPYRIGHT HOLDERS AND CONTRIBUTORS
*  "AS IS" AND ANY EXPRESS OR IMPLIED WARRANTIES, INCLUDING, BUT NOT
*  LIMITED TO, THE IMPLIED WARRANTIES OF MERCHANTABILITY AND FITNESS
*  FOR A PARTICULAR PURPOSE ARE DISCLAIMED. IN NO EVENT SHALL THE
*  COPYRIGHT OWNER OR CONTRIBUTORS BE LIABLE FOR ANY DIRECT, INDIRECT,
*  INCIDENTAL, SPECIAL, EXEMPLARY, OR CONSEQUENTIAL DAMAGES (INCLUDING,
*  BUT NOT LIMITED TO, PROCUREMENT OF SUBSTITUTE GOODS OR SERVICES;
*  LOSS OF USE, DATA, OR PROFITS; OR BUSINESS INTERRUPTION) HOWEVER
*  CAUSED AND ON ANY THEORY OF LIABILITY, WHETHER IN CONTRACT, STRICT
*  LIABILITY, OR TORT (INCLUDING NEGLIGENCE OR OTHERWISE) ARISING IN
*  ANY WAY OUT OF THE USE OF THIS SOFTWARE, EVEN IF ADVISED OF THE
*  POSSIBILITY OF SUCH DAMAGE.
*********************************************************************/

// Author: Marius Muja

#include <vector>
#include <fstream>
#include <sstream>
#include <time.h>
#include <iostream>
#include <iomanip>
#include <queue>
#include <algorithm>
#include <libgen.h> // for dirname()


#include "opencv_latest/CvBridge.h"

#include "opencv/cxcore.h"
#include "opencv/cv.h"
#include "opencv/highgui.h"


#include <point_cloud_mapping/geometry/angles.h>
#include <point_cloud_mapping/sample_consensus/sac_model_plane.h>
#include <point_cloud_mapping/sample_consensus/sac_model_oriented_plane.h>
#include <point_cloud_mapping/sample_consensus/sac_model_line.h>
#include <point_cloud_mapping/sample_consensus/sac.h>
#include <point_cloud_mapping/sample_consensus/ransac.h>
#include <point_cloud_mapping/sample_consensus/lmeds.h>
#include <point_cloud_mapping/geometry/statistics.h>
#include <point_cloud_mapping/geometry/projections.h>



#include "ros/ros.h"
#include "ros/callback_queue.h"
#include "sensor_msgs/StereoInfo.h"
#include "sensor_msgs/DisparityInfo.h"
#include "sensor_msgs/CamInfo.h"
#include "sensor_msgs/Image.h"
#include "sensor_msgs/PointCloud.h"
#include "geometry_msgs/Point32.h"
#include "geometry_msgs/PointStamped.h"
#include "visualization_msgs/Marker.h"

#include <string>

// transform library
#include <tf/transform_listener.h>
#include <tf/transform_broadcaster.h>

#include "topic_synchronizer2/topic_synchronizer.h"

#include "CvStereoCamModel.h"

#include <boost/thread.hpp>

#include "chamfer_matching/chamfer_matching.h"
#include "recognition_lambertian/ModelFit.h"
#include "recognition_lambertian/FindObjectPoses.h"
#include "recognition_lambertian/TableTopObject.h"

//#include "flann.h"

using namespace robot_msgs;
using namespace std;


#define CV_PIXEL(type,img,x,y) (((type*)(img->imageData+y*img->widthStep))+x*img->nChannels)

class RecognitionLambertian
{
public:

	ros::NodeHandle nh_;

	sensor_msgs::ImageConstPtr limage_;
	sensor_msgs::ImageConstPtr rimage_;
	sensor_msgs::ImageConstPtr dimage_;
	sensor_msgs::StereoInfoConstPtr stinfo_;
	sensor_msgs::DisparityInfoConstPtr dispinfo_;
	sensor_msgs::CamInfoConstPtr lcinfo_;
	sensor_msgs::CvBridge lbridge_;
	sensor_msgs::CvBridge rbridge_;
	sensor_msgs::CvBridge dbridge_;


	ros::Subscriber left_image_sub_;
	ros::Subscriber left_caminfo_image_sub_;
	ros::Subscriber right_image_sub_;
	ros::Subscriber disparity_sub_;
	ros::Subscriber cloud_sub_;
	ros::Subscriber dispinfo_sub_;


	ros::Publisher object_pub_;
	ros::Publisher objects_pub_;
	ros::Publisher marker_pub_;

	ros::ServiceServer service_;

<<<<<<< HEAD
	sensor_msgs::PointCloudConstPtr cloud;
=======
	ros::ServiceClient model_fit_service_;

	robot_msgs::PointCloudConstPtr cloud;
>>>>>>> 531b7112

	IplImage* left;
	IplImage* right;
	IplImage* disp;
	IplImage* disp_clone;

	tf::TransformListener tf_;
	tf::TransformBroadcaster broadcaster_;
	TopicSynchronizer sync_;

	// display stereo images ?
	bool display_;

	int templates_no;
	int edges_high;


	int min_points_per_cluster_;
	int max_clustering_iterations_;
	double min_object_distance_;   // min distance between two objects
	double min_object_height_;
	string target_frame_;

	ChamferMatching* cm;

	ros::CallbackQueue service_queue_;
	boost::thread* service_thread_;

	boost::mutex data_lock_;
	boost::condition_variable data_cv_;
	bool got_data_;

	RecognitionLambertian()
	: left(NULL), right(NULL), disp(NULL), disp_clone(NULL), sync_(&RecognitionLambertian::syncCallback, this), got_data_(false)
	{
		// define node parameters
		nh_.param("~display", display_, false);
		nh_.param("~min_points_per_cluster", min_points_per_cluster_, 10);
		nh_.param("~max_clustering_iterations", max_clustering_iterations_, 7);
		nh_.param("~min_object_distance", min_object_distance_, 0.05);
		nh_.param("~min_object_height", min_object_height_, 0.05);
		nh_.param<string>("~target_frame", target_frame_,"odom_combined");

		string template_path;
		nh_.param<string>("~template_path", template_path,"templates.txt");

		templates_no = 10;
		edges_high = 100;

		if(display_){
			cvNamedWindow("left", CV_WINDOW_AUTOSIZE);
			cvNamedWindow("right", CV_WINDOW_AUTOSIZE);
			cvNamedWindow("disparity", CV_WINDOW_AUTOSIZE);
			cvNamedWindow("disparity_clone", CV_WINDOW_AUTOSIZE);
			cvNamedWindow("edges",1);
		}

		// subscribe to topics
		left_image_sub_ = nh_.subscribe(nh_.resolveName("stereo")+"/left/image_rect", 1, sync_.synchronize(&RecognitionLambertian::leftImageCallback, this));
		left_caminfo_image_sub_ = nh_.subscribe(nh_.resolveName("stereo")+"/left/cam_info", 1, sync_.synchronize(&RecognitionLambertian::leftCamInfoCallback, this));
		right_image_sub_ = nh_.subscribe(nh_.resolveName("stereo")+"/right/image_rect", 1, sync_.synchronize(&RecognitionLambertian::rightImageCallback, this));
		disparity_sub_ = nh_.subscribe(nh_.resolveName("stereo")+"/disparity", 1, sync_.synchronize(&RecognitionLambertian::disparityImageCallback, this));
		cloud_sub_ = nh_.subscribe(nh_.resolveName("stereo")+"/cloud", 1, sync_.synchronize(&RecognitionLambertian::cloudCallback, this));
		dispinfo_sub_ = nh_.subscribe(nh_.resolveName("stereo")+"/disparity_info", 1, sync_.synchronize(&RecognitionLambertian::dispinfoCallback, this));

		// advertise topics
		objects_pub_ = nh_.advertise<PointCloud> ("~objects", 1);
		object_pub_ = nh_.advertise<PointCloud> ("~object", 1);
//		advertise<PointCloud> ("~outliers", 1);
//		advertise<PointCloud> ("~inliers", 1);
		marker_pub_ = nh_.advertise<visualization_msgs::Marker>("visualization_marker",1);

		ros::AdvertiseServiceOptions service_opts = ros::AdvertiseServiceOptions::create<recognition_lambertian::FindObjectPoses>("table_top/find_object_poses",
							boost::bind(&RecognitionLambertian::findObjectPoses, this, _1, _2),ros::VoidPtr(), &service_queue_);

		service_ = nh_.advertiseService(service_opts);
		//		service_ = nh_.advertiseService("table_top/find_object_poses", &RecognitionLambertian::findObjectPoses, this);

//        loadTemplates(template_path);
    	service_thread_ = new boost::thread(boost::bind(&RecognitionLambertian::serviceThread, this));

    	model_fit_service_ = ros::service::createClient<recognition_lambertian::ModelFit::Request, recognition_lambertian::ModelFit::Response>("recognition_lambertian/model_fit", true);

		cm = new ChamferMatching();
	}

	~RecognitionLambertian()
	{
		service_thread_->join();
		delete service_thread_;
		delete cm;
	}

private:

	void syncCallback()
	{
//		ROS_INFO("Sync callback");
		if (disp!=NULL) {
			cvReleaseImage(&disp);
		}
		if(dbridge_.fromImage(*dimage_)) {
			disp = cvCreateImage(cvGetSize(dbridge_.toIpl()), IPL_DEPTH_8U, 1);
			cvCvtScale(dbridge_.toIpl(), disp, 4.0/dispinfo_->dpp);
		}

//		runRecognitionLambertian();
		got_data_ = true;
		data_cv_.notify_all();
	}

	void leftCamInfoCallback(const sensor_msgs::CamInfo::ConstPtr& info)
	{
		if (got_data_) return;
//		ROS_INFO("Left caminfo callback");
		lcinfo_ = info;
	}

	void leftImageCallback(const sensor_msgs::Image::ConstPtr& image)
	{
		if (got_data_) return;
//		ROS_INFO("Left image callback");

		limage_ = image;
		if(lbridge_.fromImage(*limage_, "bgr")) {
			left = lbridge_.toIpl();
		}
	}

	void rightImageCallback(const sensor_msgs::Image::ConstPtr& image)
	{
		if (got_data_) return;
//		ROS_INFO("Right image callback");

		rimage_ = image;
		if(rbridge_.fromImage(*rimage_, "bgr")) {
			right = rbridge_.toIpl();
		}
	}

	void disparityImageCallback(const sensor_msgs::Image::ConstPtr& image)
	{
		if (got_data_) return;
		//		ROS_INFO("Disparity image callback");

		dimage_ = image;
	}

	void dispinfoCallback(const sensor_msgs::DisparityInfo::ConstPtr& dinfo)
	{
		if (got_data_) return;
//		ROS_INFO("Disp info callback");

		dispinfo_ = dinfo;
	}

	void cloudCallback(const sensor_msgs::PointCloud::ConstPtr& point_cloud)
	{
		ROS_INFO("Cloud callback");
		if (got_data_) {
//			ROS_INFO("Discarding point cloud");
			return;
		}


		cloud = point_cloud;
	}


	bool findObjectPoses(recognition_lambertian::FindObjectPoses::Request& req,
			recognition_lambertian::FindObjectPoses::Response& resp)
	{
		got_data_ = false;
		ROS_INFO("FindObjectPoses: Service called");
		boost::unique_lock<boost::mutex> lock(data_lock_);

		while (!got_data_) {
			ROS_INFO("FindObjectPoses: Waiting for data");
			data_cv_.wait(lock);
		}

		findTableTopObjectPoses(resp.objects);

		// transform all poses to the target frame
		for (size_t i=0;i<resp.objects.size();++i) {
			PoseStamped& object_pose = resp.objects[i].object_pose;
	        if (!tf_.canTransform(target_frame_, object_pose.header.frame_id, object_pose.header.stamp, ros::Duration(0.1))){
	          ROS_ERROR("Cannot transform from %s to %s", object_pose.header.frame_id.c_str(), target_frame_.c_str());
	          return false;
	        }
			tf_.transformPose(target_frame_, object_pose, object_pose);
			PoseStamped& grasp_pose = resp.objects[i].grasp_pose;
	        if (!tf_.canTransform(target_frame_, grasp_pose.header.frame_id, grasp_pose.header.stamp, ros::Duration(0.1))){
	          ROS_ERROR("Cannot transform from %s to %s", grasp_pose.header.frame_id.c_str(), target_frame_.c_str());
	          return false;
	        }
			tf_.transformPose(target_frame_, grasp_pose, grasp_pose);
		}
		return true;
	}



	void trimSpaces( string& str)
	{
		size_t startpos = str.find_first_not_of(" \t\n"); // Find the first character position after excluding leading blank spaces
		size_t endpos = str.find_last_not_of(" \t\n"); // Find the first character position from reverse af

		// if all spaces or empty return an empty string
		if(( string::npos == startpos ) || ( string::npos == endpos)) {
			str = "";
		}
		else {
			str = str.substr( startpos, endpos-startpos+1 );
		}
	}

	void loadTemplates(string path)
	{
		FILE* fin = fopen(path.c_str(),"r");

		if (fin==NULL) {
			ROS_ERROR("Cannot open template list: %s", path.c_str());
			exit(1);
		}

		char* path_ptr = strdup(path.c_str());
		string dir_path = dirname(path_ptr);


		int num;
		fscanf(fin,"%d",&num);

		for (int i=0;i<num;++i) {

			char line[512];
			float real_size;
			float image_size;

			fscanf(fin,"%s %f %f", line, &real_size, &image_size);
			string template_file = line;
			trimSpaces(template_file);
			printf("template file: %s\n",template_file.c_str());
			string template_path = dir_path + "/" + template_file;

			if (!template_file.empty()) {
				IplImage* templ = cvLoadImage(template_path.c_str(),CV_LOAD_IMAGE_GRAYSCALE);
				if (!templ) {
					ROS_ERROR("Cannot load template image: %s", template_path.c_str());
					exit(1);
				}
				cm->addTemplateFromImage(templ, 1000*image_size/real_size);  // real_size is in mm
				printf("%s %f %f %f\n", line, real_size, image_size, 1000*image_size/real_size);
				cvReleaseImage(&templ);
			}
		}

		free(path_ptr);
		fclose(fin);

	}


	bool fitSACPlane (const PointCloud& points, const vector<int> &indices,  // input
			vector<int> &inliers, vector<double> &coeff,  // output
			double dist_thresh, int min_points_per_model)
	{
		// Create and initialize the SAC model
		sample_consensus::SACModelPlane *model = new sample_consensus::SACModelPlane ();
		sample_consensus::SAC *sac             = new sample_consensus::RANSAC (model, dist_thresh);
		sac->setMaxIterations (100);
		model->setDataSet ((PointCloud*)&points, indices);

		// Search for the best plane
		if (sac->computeModel ()) {
			sac->computeCoefficients (coeff);                              // Compute the model coefficients
			sac->refineCoefficients (coeff);                             // Refine them using least-squares

			// Get the list of inliers
			model->selectWithinDistance (coeff, dist_thresh, inliers);

			if ((int)inliers.size()<min_points_per_model) {
				return false;
			}

			Point32 viewpoint;
			viewpoint.x = 0;
			viewpoint.y = 0;
			viewpoint.z = 0;
			// Flip the plane normal towards the viewpoint
			cloud_geometry::angles::flipNormalTowardsViewpoint (coeff, points.pts.at(inliers[0]), viewpoint);

			ROS_INFO ("Found a planar model supported by %d inliers: [%g, %g, %g, %g]", (int)inliers.size (), coeff[0], coeff[1], coeff[2], coeff[3]);
		}
		else {
			ROS_ERROR ("Could not compute a planar model for %d points.", indices.size());
			return false;
		}

		delete sac;
		delete model;
		return true;
	}


	void filterByZBounds(const PointCloud& pc, double zmin, double zmax, PointCloud& filtered_pc, PointCloud& filtered_outside)
	{
		vector<int> indices_remove;
		for (size_t i = 0;i<pc.get_pts_size();++i) {
			if (pc.pts[i].z>zmax || pc.pts[i].z<zmin) {
				indices_remove.push_back(i);
			}
		}
		cloud_geometry::getPointCloudOutside (pc, indices_remove, filtered_pc);
		cloud_geometry::getPointCloud(pc, indices_remove, filtered_outside);
	}


	void clearFromImage(IplImage* disp_img, const PointCloud& pc)
	{
		int xchan = -1;
		int ychan = -1;
		for(size_t i = 0;i < pc.chan.size();++i){
			if(pc.chan[i].name == "x"){
				xchan = i;
			}
			if(pc.chan[i].name == "y"){
				ychan = i;
			}
		}

		if (xchan==-1 || ychan==-1) {
			ROS_ERROR("Cannot find image coordinates in the point cloud");
			return;
		}

		// remove plane points from disparity image
		for (size_t i=0;i<pc.get_pts_size();++i) {
			int x = pc.chan[xchan].vals[i];
			int y = pc.chan[ychan].vals[i];
			//			printf("(%d,%d)\n", x, y);
			CV_PIXEL(unsigned char, disp_img, x, y)[0] = 0;
		}
	}


	void filterTablePlane(const PointCloud& pc, vector<double>& coefficients, PointCloud& object_cloud, PointCloud& plane_cloud)
	{

		disp_clone = cvCloneImage(disp);

		PointCloud filtered_cloud;
		PointCloud filtered_outside;

		filterByZBounds(pc, 0.1, 1.2 , filtered_cloud, filtered_outside );

		clearFromImage(disp, filtered_outside);

		vector<int> indices(filtered_cloud.get_pts_size());
		for (size_t i = 0;i<filtered_cloud.get_pts_size();++i) {
			indices[i] = i;
		}

		vector<int> inliers;
		double dist_thresh = 0.01; // in meters
		int min_points = 200;

		fitSACPlane(filtered_cloud, indices, inliers, coefficients, dist_thresh, min_points);

		cloud_geometry::getPointCloud(filtered_cloud, inliers, plane_cloud);
		cloud_geometry::getPointCloudOutside (filtered_cloud, inliers, object_cloud);

		clearFromImage(disp, plane_cloud);
	}


	void projectToPlane(const PointCloud& objects, const vector<double>& plane, PointCloud& projected_objects)
	{
		vector<int> object_indices(objects.pts.size());
		for (size_t i=0;i<objects.get_pts_size();++i) {
			object_indices[i] = i;
		}

		projected_objects.header.stamp = objects.header.stamp;
		projected_objects.header.frame_id = objects.header.frame_id;

		cloud_geometry::projections::pointsToPlane(objects, object_indices, projected_objects, plane);

	}


	/**
	* \brief Finds edges in an image
	* @param img
	*/
	void doChamferMatching(IplImage *img, const vector<CvPoint>& positions, const vector<float>& scales)
	{
		// edge detection
		IplImage *gray = cvCreateImage(cvGetSize(img), IPL_DEPTH_8U, 1);
		cvCvtColor(img, gray, CV_RGB2GRAY);
		cvCanny(gray, gray, edges_high/2, edges_high);

		if (display_) {
			cvShowImage("edges", gray);
		}


//		for (int i=0;i<scales.size();++i) {
//			printf("%f, ", scales[i]);
//		}
//		printf("\n");

		ChamferMatch match = cm->matchEdgeImage(gray, positions, scales);
		IplImage* left_clone = cvCloneImage(left);

		match.show(left, templates_no);



		if(display_){
			// show filtered disparity
			cvShowImage("disparity", disp);
			cvShowImage("disparity_clone", disp_clone);
			// show left image
			cvShowImage("left", left);
			cvShowImage("right", right);
		}

		cvCopy(left_clone, left);
		cvReleaseImage(&left_clone);

		cvReleaseImage(&gray);
	}


	/**
	 * Adds a new "table_frame" to tf
	 *
	 * @param origin - origin of the frame
	 * @param plane - the XOY plane of the new frame
	 */
	void addTableFrame(PointStamped origin, const vector<double>& plane)
	{

		btVector3 position(origin.point.x,origin.point.y,origin.point.z);

		btQuaternion orientation;
		btMatrix3x3 rotation;
		btVector3 z(plane[0],plane[1],plane[2]);
		btVector3 x(-plane[1],plane[0],0);
		x = x.normalized();
		btVector3 y = z.cross(x).normalized();
		rotation[0] = x; 	// x
		rotation[1] = y; 	// y
		rotation[2] = z; 	// z
		rotation = rotation.transpose();
		rotation.getRotation(orientation);

		tf::Transform tf_pose(orientation, position);

		// add wall_frame to tf
		tf::Stamped<tf::Pose> table_pose_frame(tf_pose, origin.header.stamp, "table_frame", origin.header.frame_id);
		ROS_INFO("Adding pose with stamp: %0.15f", origin.header.stamp.toSec());

		tf_.setTransform(table_pose_frame);

		broadcaster_.sendTransform(table_pose_frame);
	}



	void drawTableBBox(const PointCloud& cloud)
	{
		if (cloud.get_pts_size()==0) return;
		float xmin = cloud.pts[0].x;
		float xmax = cloud.pts[0].x;
		float ymin = cloud.pts[0].y;
		float ymax = cloud.pts[0].y;

		for (size_t i=1;i<cloud.get_pts_size();++i) {
			if (cloud.pts[i].x<xmin) xmin = cloud.pts[i].x;
			if (cloud.pts[i].x>xmax) xmax = cloud.pts[i].x;
			if (cloud.pts[i].y<ymin) ymin = cloud.pts[i].y;
			if (cloud.pts[i].y>ymax) ymax = cloud.pts[i].y;
		}

		// visualize data
		visualization_msgs::Marker marker;
		marker.header.frame_id = cloud.header.frame_id;
		marker.header.stamp = cloud.header.stamp;
		marker.ns = "recognition_lambertian_clusters";
		marker.id = 111;
		marker.type = visualization_msgs::Marker::LINE_STRIP;
		marker.action = visualization_msgs::Marker::ADD;
		marker.pose.position.x = 0;
		marker.pose.position.y = 0;
		marker.pose.position.z = 0;
		marker.pose.orientation.x = 0.0;
		marker.pose.orientation.y = 0.0;
		marker.pose.orientation.z = 0.0;
		marker.pose.orientation.w = 1.0;
		marker.scale.x = 0.001;
		marker.scale.y = 0.001;
		marker.scale.z = 0.001;
		marker.color.a = 1.0;
		marker.color.r = 1.0;
		marker.color.g = 1.0;
		marker.color.b = 0.0;

		marker.points.resize(5);
		marker.points[0].x = xmin;
		marker.points[0].y = ymin;
		marker.points[0].z = 0;

		marker.points[1].x = xmin;
		marker.points[1].y = ymax;
		marker.points[1].z = 0;

		marker.points[2].x = xmax;
		marker.points[2].y = ymax;
		marker.points[2].z = 0;

		marker.points[3].x = xmax;
		marker.points[3].y = ymin;
		marker.points[3].z = 0;

		marker.points[4].x = xmin;
		marker.points[4].y = ymin;
		marker.points[4].z = 0;

		marker_pub_.publish(marker);

	}

	void showCluster(Point32 p, float radius, int idx, const ros::Time& stamp, float* color = NULL)
	{
		float default_color[] = { 1,1,0};

		if (color==NULL) {
			color = default_color;
		}

		visualization_msgs::Marker marker;
		marker.header.frame_id = "table_frame";
		marker.header.stamp = stamp;
		marker.ns = "recognition_lambertian_clusters";
		marker.id = 200+idx;
		marker.type = visualization_msgs::Marker::SPHERE;
		marker.action = visualization_msgs::Marker::ADD;
		marker.pose.position.x = p.x;
		marker.pose.position.y = p.y;
		marker.pose.position.z = p.z;
		marker.pose.orientation.x = 0.0;
		marker.pose.orientation.y = 0.0;
		marker.pose.orientation.z = 0.0;
		marker.pose.orientation.w = 1.0;
		marker.scale.x = radius*2;
		marker.scale.y = radius*2;
		marker.scale.z = 0;
		marker.color.a = 1.0;
		marker.color.r = color[0];
		marker.color.g = color[1];
		marker.color.b = color[2];

		marker_pub_.publish(marker);
	}

	class NNGridIndexer
	{
		float xmin, xmax, ymin, ymax;
		float xd,yd;

		int resolution;

		float* grid;

	public:
		NNGridIndexer(const PointCloud& cloud)
		{
			xmin = cloud.pts[0].x;
			xmax = cloud.pts[0].x;
			ymin = cloud.pts[0].y;
			ymax = cloud.pts[0].y;
			for (size_t i=1;i<cloud.get_pts_size();++i) {
				if (cloud.pts[i].x<xmin) xmin = cloud.pts[i].x;
				if (cloud.pts[i].x>xmax) xmax = cloud.pts[i].x;
				if (cloud.pts[i].y<ymin) ymin = cloud.pts[i].y;
				if (cloud.pts[i].y>ymax) ymax = cloud.pts[i].y;
			}

			resolution = 600;
			xd = (xmax-xmin)/(resolution-1);
			yd = (ymax-ymin)/(resolution-1);

			grid = new float[resolution*resolution];
			memset(grid,0,resolution*resolution*sizeof(float));

			for (size_t i=0;i<cloud.get_pts_size();++i) {
				Point32 p = cloud.pts[i];

				int x = int((p.x-xmin)/xd+0.5);
				int y = int((p.y-ymin)/yd+0.5);

				float *ptr = grid+x*resolution+y;
				*ptr = max(p.z,*ptr);
			}
		}

		~NNGridIndexer()
		{
			delete[] grid;
		}


		int computeMean(const Point32& p, float radius, Point32& result)
		{
			int xc = int((p.x-xmin)/xd+0.5);
			int yc = int((p.y-ymin)/yd+0.5);

			int xoffs = int((radius/xd)+0.5);
			int yoffs = int((radius/yd)+0.5);

			float xmean = 0;
			float ymean = 0;
			int count = 0;

			for (int x=xc-xoffs;x<=xc+xoffs;++x) {
				for (int y=yc-yoffs;y<=yc+yoffs;++y) {
					if (x<0 || x>=resolution) continue;
					if (y<0 || y>=resolution) continue;
					if (double((x-xc)*(x-xc))/(xoffs*xoffs)+double((y-yc)*(y-yc))/(yoffs*yoffs)>=1) continue;
					if (grid[x*resolution+y]==0) continue;

					xmean += x;
					ymean += y;
					count ++;
				}
			}


			if (count==0) return 0;

			xmean /= count;
			ymean /= count;

			result.x = xmean*xd+xmin;
			result.y = ymean*yd+ymin;

			return count;
		}

	};


	Point32 computeMean(const PointCloud& pc, const vector<int>& indices, int count)
	{
		Point32 mean;
		mean.x = 0;
		mean.y = 0;

		for (int i=0;i<count;++i) {
			int j = indices[i];
			mean.x += pc.pts[j].x;
			mean.y += pc.pts[j].y;
		}

		mean.x /= count;
		mean.y /= count;

		return mean;
	}


	template<typename T>
	static double dist2D(const T& a, const T& b)
	{
		return (a.x-b.x)*(a.x-b.x)+(a.y-b.y)*(a.y-b.y);
	}


	double meanShiftIteration(const PointCloud& pc, NNGridIndexer& index, vector<Point32>& centers, vector<Point32>& means, float step)
	{
		double total_dist = 0;
		for (size_t i=0;i<centers.size();++i) {

			Point32 mean;
			int count = index.computeMean(centers[i], step, mean);
			if (count==0) {
				ROS_WARN("Got empty cluster, this should not happen\n");
			}
			double dist = dist2D(mean, centers[i]);
			total_dist += dist;
			means[i] = mean;
		}
		return total_dist;
	}

#define CLUSTER_RADIUS 0.15/2


	void filterClusters(const PointCloud& cloud, vector<Point32>& centers, vector<PointCloud>& clusters)
	{
		// compute cluster heights (use to prune clusters)
		vector<double> cluster_heights(centers.size(), 0);
		// compute cluster heights
		for(size_t i=0;i<cloud.get_pts_size();++i) {
			for (size_t j=0;j<centers.size();++j) {
				if (dist2D(cloud.pts[i], centers[j])<CLUSTER_RADIUS*CLUSTER_RADIUS) {
					cluster_heights[j] = max(cluster_heights[j], (double)cloud.pts[i].z);
				}
			}
		}


		// remove overlapping clusters
		vector<Point32> centers_pruned;
		for (size_t i=0;i<centers.size();++i) {
			if (cluster_heights[i]>min_object_height_) {

				bool duplicate = false;
				// check if duplicate cluster
				for (size_t j=0;j<centers_pruned.size();++j) {
					if (dist2D(centers_pruned[j],centers[i])<min_object_distance_*min_object_distance_) {
						duplicate = true;
						break;
					}
				}
				if (!duplicate) {
					centers_pruned.push_back(centers[i]);
					centers_pruned.back().z = cluster_heights[i];
				}
			}
		}


		// compute clusters
		PointCloud object;
		object.header.frame_id = cloud.header.frame_id;
		object.header.stamp = cloud.header.stamp;

		for (size_t k=0;k<centers_pruned.size();++k) {
			object.pts.clear();
			for (size_t i=0;i<cloud.get_pts_size();++i) {
				if (dist2D(centers_pruned[k],cloud.pts[i])< CLUSTER_RADIUS*CLUSTER_RADIUS ) {
					object.pts.push_back(cloud.pts[i]);
				}
			}
			clusters.push_back(object);
		}

		centers = centers_pruned;

		ROS_INFO("Number of clusters: %d\n", centers_pruned.size());
	}



	void findTabletopClusters(const PointCloud& cloud, vector<Point32>& centers, vector<PointCloud>& clusters)
	{
		if (cloud.get_pts_size()==0) return;

#if 0
		// initialize clusters using kmeans
		const int NUM_CLUSTERS = 30;

		int count = cloud.get_pts_size();
		CvMat* points = cvCreateMat( count, 2, CV_32FC1 );
		CvMat* labels = cvCreateMat( count, 1, CV_32SC1 );
		CvMat* centers_ = cvCreateMat( NUM_CLUSTERS, 2, CV_32FC1 );

		for (int i=0;i<count;++i) {
			float* ptr = (float*)(points->data.ptr + i * points->step);
			ptr[0] = cloud.pts[i].x;
			ptr[1] = cloud.pts[i].y;
		}

		cvKMeans2(points, NUM_CLUSTERS, labels, cvTermCriteria( CV_TERMCRIT_EPS+CV_TERMCRIT_ITER, 10, 0.005 ),5,0,0,centers_);


		float step = CLUSTER_RADIUS;
		NNGridIndexer index(cloud);
//		vector<int> indices(cloud.get_pts_size());
		vector<Point32> centers(NUM_CLUSTERS);
		vector<Point32> means(NUM_CLUSTERS);
		Point32 p;
		double total_dist = 0;
		for (int i=0;i<NUM_CLUSTERS;++i) {
			float* ptr = (float*)(centers_->data.ptr + i * centers_->step);
			p.x = ptr[0];
			p.y = ptr[1];
			centers[i] = p;
			Point32 mean;
			int count = index.computeMean(p, step, mean);
			means[i]= mean;
			total_dist += dist2D(mean, p);
		}

		cvReleaseMat(&points);
		cvReleaseMat(&labels);
		cvReleaseMat(&centers_);

#else

		// get x,y ranges
		float xmin = cloud.pts[0].x;
		float xmax = cloud.pts[0].x;
		float ymin = cloud.pts[0].y;
		float ymax = cloud.pts[0].y;

		for (size_t i=1;i<cloud.get_pts_size();++i) {
			if (cloud.pts[i].x<xmin) xmin = cloud.pts[i].x;
			if (cloud.pts[i].x>xmax) xmax = cloud.pts[i].x;
			if (cloud.pts[i].y<ymin) ymin = cloud.pts[i].y;
			if (cloud.pts[i].y>ymax) ymax = cloud.pts[i].y;
		}

		float step = CLUSTER_RADIUS;

		NNGridIndexer index(cloud);

		// getting the initial centers
//		vector<Point32> centers;
		vector<Point32> means;
		Point32 p;

		// layout initial clusters in a grid
		double total_dist = 0;
		for (double x = xmin;x<xmax;x+=step/2) {
			for (double y = ymin;y<ymax;y+=step/2) {
				p.x = x;
				p.y = y;

				Point32 mean;
				int found = index.computeMean(p, step, mean);

				if (found>min_points_per_cluster_) {
					centers.push_back(p);
					means.push_back(mean);
					total_dist += dist2D(mean, p);
				}
			}
		}

#endif

		int iter = 0;
		// mean-shift
		bool odd = true;
		while (total_dist>0.001) {

			if (odd) {
				total_dist = meanShiftIteration(cloud, index, means, centers, step);
			}
			else {
				total_dist = meanShiftIteration(cloud, index, centers, means, step);
			}
			odd = !odd;
			iter++;

			if (iter>max_clustering_iterations_) break;
		}

		filterClusters(cloud, centers, clusters);




//		printf("Total dist: %f\n", total_dist);

//		for (size_t i=0;i<clusters.size();++i) {
//			showCluster(clusters[i], step, i, cloud.header.stamp);
//		}

	}


	/**
	 * Projects 3D point into image plane
	 * @param cam_info Camera info containing camera projection matrix
	 * @param point The 3D point
	 * @return Projected point
	 */
	Point project3DPointIntoImage(const sensor_msgs::CamInfo& cam_info, PointStamped point)
	{
		PointStamped image_point;
		tf_.transformPoint(cam_info.header.frame_id, point, image_point);
		Point pp; // projected point

		pp.x = cam_info.P[0]*image_point.point.x+
				cam_info.P[1]*image_point.point.y+
				cam_info.P[2]*image_point.point.z+
				cam_info.P[3];
		pp.y = cam_info.P[4]*image_point.point.x+
				cam_info.P[5]*image_point.point.y+
				cam_info.P[6]*image_point.point.z+
				cam_info.P[7];
		pp.z = cam_info.P[8]*image_point.point.x+
				cam_info.P[9]*image_point.point.y+
				cam_info.P[10]*image_point.point.z+
				cam_info.P[11];

		pp.x /= pp.z;
		pp.y /= pp.z;
		pp.z = 1;

		return pp;
	}

	void projectClusters(const PointCloud& objects_table_frame, const vector<Point32>& clusters)
	{
		const sensor_msgs::CamInfo& lcinfo = *lcinfo_;

		Point pp[8];
		for (size_t i=0;i<clusters.size();++i) {
			PointStamped ps;
			ps.header.frame_id = objects_table_frame.header.frame_id;
			ps.header.stamp = objects_table_frame.header.stamp;
			ps.point.z = 0;


			ps.point.x = clusters[i].x - CLUSTER_RADIUS;
			ps.point.y = clusters[i].y - CLUSTER_RADIUS;
			pp[0] = project3DPointIntoImage(lcinfo, ps);

			ps.point.x = clusters[i].x - CLUSTER_RADIUS;
			ps.point.y = clusters[i].y + CLUSTER_RADIUS;
			pp[1] = project3DPointIntoImage(lcinfo, ps);

			ps.point.x = clusters[i].x + CLUSTER_RADIUS;
			ps.point.y = clusters[i].y + CLUSTER_RADIUS;
			pp[2] = project3DPointIntoImage(lcinfo, ps);

			ps.point.x = clusters[i].x + CLUSTER_RADIUS;
			ps.point.y = clusters[i].y - CLUSTER_RADIUS;
			pp[3] = project3DPointIntoImage(lcinfo, ps);

			ps.point.z = clusters[i].z;
			ps.point.x = clusters[i].x - CLUSTER_RADIUS;
			ps.point.y = clusters[i].y - CLUSTER_RADIUS;
			pp[4] = project3DPointIntoImage(lcinfo, ps);

			ps.point.x = clusters[i].x - CLUSTER_RADIUS;
			ps.point.y = clusters[i].y + CLUSTER_RADIUS;
			pp[5] = project3DPointIntoImage(lcinfo, ps);

			ps.point.x = clusters[i].x + CLUSTER_RADIUS;
			ps.point.y = clusters[i].y + CLUSTER_RADIUS;
			pp[6] = project3DPointIntoImage(lcinfo, ps);

			ps.point.x = clusters[i].x + CLUSTER_RADIUS;
			ps.point.y = clusters[i].y - CLUSTER_RADIUS;
			pp[7] = project3DPointIntoImage(lcinfo, ps);

//			cvLine(left, cvPoint(pp[0].x+0.5,pp[0].y+0.5), cvPoint(pp[1].x+0.5,pp[1].y+0.5), CV_RGB(0,255,0));
//			cvLine(left, cvPoint(pp[1].x+0.5,pp[1].y+0.5), cvPoint(pp[2].x+0.5,pp[2].y+0.5), CV_RGB(0,255,0));
//			cvLine(left, cvPoint(pp[2].x+0.5,pp[2].y+0.5), cvPoint(pp[3].x+0.5,pp[3].y+0.5), CV_RGB(0,255,0));
			cvLine(left, cvPoint(pp[3].x+0.5,pp[3].y+0.5), cvPoint(pp[0].x+0.5,pp[0].y+0.5), CV_RGB(0,255,0));

//			cvLine(left, cvPoint(pp[4].x+0.5,pp[4].y+0.5), cvPoint(pp[5].x+0.5,pp[5].y+0.5), CV_RGB(0,255,0));
			cvLine(left, cvPoint(pp[5].x+0.5,pp[5].y+0.5), cvPoint(pp[6].x+0.5,pp[6].y+0.5), CV_RGB(0,255,0));
//			cvLine(left, cvPoint(pp[6].x+0.5,pp[6].y+0.5), cvPoint(pp[7].x+0.5,pp[7].y+0.5), CV_RGB(0,255,0));
//			cvLine(left, cvPoint(pp[7].x+0.5,pp[7].y+0.5), cvPoint(pp[4].x+0.5,pp[4].y+0.5), CV_RGB(0,255,0));
//
//			cvLine(left, cvPoint(pp[0].x+0.5,pp[0].y+0.5), cvPoint(pp[4].x+0.5,pp[4].y+0.5), CV_RGB(0,255,0));
//			cvLine(left, cvPoint(pp[1].x+0.5,pp[1].y+0.5), cvPoint(pp[5].x+0.5,pp[5].y+0.5), CV_RGB(0,255,0));
//			cvLine(left, cvPoint(pp[2].x+0.5,pp[2].y+0.5), cvPoint(pp[6].x+0.5,pp[6].y+0.5), CV_RGB(0,255,0));
//			cvLine(left, cvPoint(pp[3].x+0.5,pp[3].y+0.5), cvPoint(pp[7].x+0.5,pp[7].y+0.5), CV_RGB(0,255,0));
			cvLine(left, cvPoint(pp[0].x+0.5,pp[0].y+0.5), cvPoint(pp[5].x+0.5,pp[5].y+0.5), CV_RGB(0,255,0));
			cvLine(left, cvPoint(pp[3].x+0.5,pp[3].y+0.5), cvPoint(pp[6].x+0.5,pp[6].y+0.5), CV_RGB(0,255,0));


			ps.point.x = clusters[i].x;
			ps.point.y = clusters[i].y;
			ps.point.z = clusters[i].z/2;

			Point center_pp = project3DPointIntoImage(lcinfo, ps);

			cvCircle(left, cvPoint(int(center_pp.x), int(center_pp.y)), 5, CV_RGB(0,255,0));

		}
	}


	void fitModels(const vector<PointCloud>& clouds, vector<recognition_lambertian::TableTopObject>& objects)
	{

		int count = 0;
		objects.resize(clouds.size());
		for (size_t k=0;k<clouds.size();++k) {

			if (display_) {
				// publish point cloud
				object_pub_.publish(clouds[k]);
			}

			recognition_lambertian::ModelFit::Request req;
			recognition_lambertian::ModelFit::Response resp;

			if (k==0) {
				req.reset = 1;
			}

			req.cloud = clouds[k];
			if (model_fit_service_.call(req, resp)) {
				ROS_INFO("Service call succeeded");

				// TODO: change this to real-world average distance error
				if (resp.score<5.0) {
					objects[count++] = resp.object;
				}
			}
			else {
				ROS_INFO("Service call failed");
			}
		}

		objects.resize(count);
	}


	void findTableTopObjectPoses(vector<recognition_lambertian::TableTopObject>& objects)
	{
		// find the table plane
		vector<double> plane;
		PointCloud objects_pc;
		PointCloud plane_pc;
		filterTablePlane(*cloud, plane,objects_pc,plane_pc);

		// project outliers (the objects on the table) to the table plane
		PointCloud projected_objects;
		projectToPlane(objects_pc, plane, projected_objects);


		// add table frame to tf
		PointStamped table_point;
		table_point.header.frame_id = projected_objects.header.frame_id;
		table_point.header.stamp = projected_objects.header.stamp;
		table_point.point.x = projected_objects.pts[0].x;
		table_point.point.y = projected_objects.pts[0].y;
		table_point.point.z = projected_objects.pts[0].z;
		addTableFrame(table_point,plane);

		sleep(1);
		for (int i=0;i<1000;++i) {
			ros::spinOnce();
		}

/*	        if (!tf_.canTransform("table_frame", objects_pc.header.frame_id, objects_pc.header.stamp, ros::Duration(5.0))){
	          ROS_ERROR("Cannot transform from %s to %s",  objects_pc.header.frame_id.c_str(), "table_frame");
	          return;
	        }
*/

		ROS_INFO("Calling transformCloud with stamp: %0.15f", objects_pc.header.stamp.toSec());
		// transform all the objects into the table frame
		PointCloud objects_table_frame;
		tf_.transformPointCloud("table_frame", objects_pc, objects_table_frame);

		if (display_) {
			drawTableBBox(objects_table_frame);
		}

		// cluster objects
		vector<Point32> centers;
		vector<PointCloud> clouds;
		findTabletopClusters(objects_table_frame, centers, clouds);

		fitModels(clouds, objects);

		objects_pub_.publish(objects_table_frame);
	}


	void findObjectPositionsFromStereo(vector<CvPoint>& locations, vector<float>& scales)
	{
		// find the table plane
		vector<double> plane;
		PointCloud objects_pc;
		PointCloud plane_pc;
		filterTablePlane(*cloud, plane,objects_pc,plane_pc);

		// project outliers (the object on teh table) to the table plane
		PointCloud projected_objects;
		projectToPlane(objects_pc, plane, projected_objects);


		// add table frame to tf
		PointStamped table_point;
		table_point.header.frame_id = projected_objects.header.frame_id;
		table_point.header.stamp = projected_objects.header.stamp;
		table_point.point.x = projected_objects.pts[0].x;
		table_point.point.y = projected_objects.pts[0].y;
		table_point.point.z = projected_objects.pts[0].z;
		addTableFrame(table_point,plane);

		// transform all the objects into the table frame
		PointCloud objects_table_frame;
		tf_.transformPointCloud("table_frame", objects_pc, objects_table_frame);

		if (display_) {
			drawTableBBox(objects_table_frame);
		}

		// cluster objects
		vector<Point32> centers;
		vector<PointCloud> objects;
		findTabletopClusters(objects_table_frame, centers, objects);

//		vector<PoseStamped> poses;
//		fitModels(objects, poses);


		objects_pub_.publish(objects_table_frame);


		// reproject bboxes in image
//		projectClusters(objects_table_frame, clusters);

		const sensor_msgs::CamInfo& lcinfo = *lcinfo_;

		locations.resize(centers.size());
		scales.resize(centers.size());
		for (size_t i=0;i<centers.size();++i) {
			PointStamped ps;
			ps.header.frame_id = objects_table_frame.header.frame_id;
			ps.header.stamp = objects_table_frame.header.stamp;

			// compute location
			ps.point.x = centers[i].x;
			ps.point.y = centers[i].y;
			ps.point.z = centers[i].z/2;
			Point pp = project3DPointIntoImage(lcinfo, ps);

			locations[i].x = int(pp.x);
			locations[i].y = int(pp.y);

			// compute scale
			ps.point.z = 0;
			Point pp1 = project3DPointIntoImage(lcinfo, ps);
			ps.point.z = centers[i].z;
			Point pp2 = project3DPointIntoImage(lcinfo, ps);

			float dist = sqrt(dist2D(pp1,pp2));
			scales[i] = dist/centers[i].z;  // pixels per meter

//			printf("Pixel height: %f\n", dist);
//			printf("Real height: %f\n", centers[i].z);
//			printf("Scale: %f\n", scales[i]);

//			cvCircle(left, locations[i], 5, CV_RGB(0,255,0));
		}


	}



	void runRecognitionLambertian()
	{
		// acquire cv_mutex lock
		//        boost::unique_lock<boost::mutex> images_lock(cv_mutex);

		// goes to sleep until some images arrive
		//        images_ready.wait(images_lock);
		//        printf("Woke up, processing images\n");

		vector<CvPoint> positions;
		vector<float> scales;
		findObjectPositionsFromStereo(positions, scales);

		ROS_INFO("runRecognitionLambertian done");
//		doChamferMatching(left, positions, scales);

	}


public:

	void serviceThread()
	{
		ROS_INFO_STREAM("Starting thread " << boost::this_thread::get_id());
		ros::NodeHandle n;

		ros::Rate r(10);
		while (n.ok()) {
			service_queue_.callAvailable();
			r.sleep();
		}
	}



	/**
	* Needed for OpenCV event loop, to show images
	* @return
	*/
	bool spin()
	{
		while (nh_.ok())
		{
			int key = cvWaitKey(100)&0x00FF;
			if(key == 27) //ESC
				break;

			ros::spinOnce();
		}

		return true;
	}


};


int main(int argc, char **argv)
{
	ros::init(argc, argv, "recognition_lambertian");

	RecognitionLambertian node;
	node.spin();

	return 0;
}
<|MERGE_RESOLUTION|>--- conflicted
+++ resolved
@@ -130,13 +130,9 @@
 
 	ros::ServiceServer service_;
 
-<<<<<<< HEAD
+	ros::ServiceClient model_fit_service_;
+
 	sensor_msgs::PointCloudConstPtr cloud;
-=======
-	ros::ServiceClient model_fit_service_;
-
-	robot_msgs::PointCloudConstPtr cloud;
->>>>>>> 531b7112
 
 	IplImage* left;
 	IplImage* right;
