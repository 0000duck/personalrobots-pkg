--- conflicted
+++ resolved
@@ -48,11 +48,7 @@
 class TeleopPR2 
 {
    public:
-<<<<<<< HEAD
-  geometry_msgs::PoseDot cmd, cmd_passthrough;
-=======
   robot_msgs::PoseDot cmd;
->>>>>>> 9c83c10c
   std_msgs::Float64 torso_vel;
   //joy::Joy joy;
   double req_vx, req_vy, req_vw, req_torso, req_pan, req_tilt;
@@ -154,16 +150,9 @@
         if (head_button != 0)
           head_pub_ = n_.advertise<mechanism_msgs::JointStates>(HEAD_TOPIC, 1);
 
-<<<<<<< HEAD
-        advertise<geometry_msgs::PoseDot>("cmd_vel", 1);
-        subscribe("joy", joy, &TeleopBase::joy_cb, 1);
-        subscribe("cmd_passthrough", cmd_passthrough, &TeleopBase::passthrough_cb, 1);
-        ROS_DEBUG("done with ctor\n");
-=======
         vel_pub_ = n_.advertise<robot_msgs::PoseDot>("cmd_vel", 1);
 
         joy_sub_ = n_.subscribe("joy", 10, &TeleopPR2::joy_cb, this);
->>>>>>> 9c83c10c
       }
   
   ~TeleopPR2() { }
