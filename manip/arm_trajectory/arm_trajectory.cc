/*
 *  arm trajectory node
 *  Copyright (c) 2008, Willow Garage, Inc.
 *
 *  This program is free software; you can redistribute it and/or modify
 *  it under the terms of the GNU General Public License as published by
 *  the Free Software Foundation; either version 2 of the License, or
 *  (at your option) any later version.
 *
 *  This program is distributed in the hope that it will be useful,
 *  but WITHOUT ANY WARRANTY; without even the implied warranty of
 *  MERCHANTABILITY or FITNESS FOR A PARTICULAR PURPOSE.  See the
 *  GNU General Public License for more details.
 *
 *  You should have received a copy of the GNU General Public License
 *  along with this program; if not, write to the Free Software
 *  Foundation, Inc., 59 Temple Place, Suite 330, Boston, MA  02111-1307  USA
 *
 *  Author: John Hsu, David Li
 *  Description: A node used to send arm trajectory messages for path following
 *  Note: This class is for testing purposes only and will be obsoleted by a node that sends kinematic states
 */

#include <cstdio>
#include <cstdlib>
#include <math.h>
#include <iostream>

#include "ringbuffer.h"

// roscpp
#include <ros/node.h>
#include <rosthread/mutex.h>
// roscpp - arm trajectory
#include <std_msgs/ArmTrajectory.h>

#include <time.h>
#include <signal.h>

using namespace std;

// Our node
class ArmTrajectoryNode : public ros::node
{
  private:
    // Messages that we'll send or receive
    std_msgs::ArmTrajectory armTrajectoryMsg;

    // A mutex to lock access to fields that are used in message callbacks
    ros::thread::mutex lock;

   double currentVelocity[6]; //Encode x,y,z,y,p,r for one time stamp



  public:
    // Constructor; stage itself needs argc/argv.  fname is the .world file
    // that stage should load.
    ArmTrajectoryNode(int argc, char** argv, const char* fname);
    ~ArmTrajectoryNode();

    // advertise / subscribe models
    int AdvertiseMessages();

    // Do one update of the simulator.  May pause if the next update time
    // has not yet arrived.
    void SendTrajectory();

    // for the point cloud data
    ringBuffer<std_msgs::Point32> *trajectory_p;
    ringBuffer<std_msgs::Float32>        *trajectory_v;

    // keep count for full cloud
    int trajectory_pts;

    // clean up on interrupt
    static void finalize(int);

    //Early test via keyboard
   void SendOneVelocity();
};


ArmTrajectoryNode::ArmTrajectoryNode(int argc, char** argv, const char* fname) :
        ros::node("arm_trajectory_node")
{
  // initialize random seed
  srand(time(NULL));

  // Initialize ring buffer for point cloud data
  this->trajectory_p = new ringBuffer<std_msgs::Point32>();
  this->trajectory_v = new ringBuffer<std_msgs::Float32       >();

  // FIXME:  move this to Advertise/Subscribe Models
  param("trajectory_pts",trajectory_pts, 10000);
  this->trajectory_p->allocate(this->trajectory_pts);
  this->trajectory_v->allocate(this->trajectory_pts);
}

void ArmTrajectoryNode::finalize(int)
{
  fprintf(stderr,"Caught sig, clean-up and exit\n");
  sleep(1);
  exit(-1);
}


int
ArmTrajectoryNode::AdvertiseMessages()
{
  advertise<std_msgs::ArmTrajectory>("arm_trajectory");
  return(0);
}

ArmTrajectoryNode::~ArmTrajectoryNode()
{
}

void ArmTrajectoryNode::SendOneVelocity(){
    char xdot[100];
    char ydot[100];
    char zdot[100];
   std_msgs::ArmTrajectory currentMsg;
	std_msgs::Float32        tmp_trajectory_v;
  this->lock.lock();

    cout<<"X dot?:";
    gets(xdot);
	cout<<"Y dot?:";
    gets(ydot);
	cout<<"Z dot?:";
    gets(zdot);



    currentVelocity[0] = atof(xdot);
    currentVelocity[1] = atof(ydot);
    currentVelocity[2] = atof(zdot);

    currentVelocity[3] = 0.0;
    currentVelocity[4] = 0.0;
    currentVelocity[5] = 0.0;

	currentMsg.set_pts_size(0);
 	currentMsg.set_vel_size(6);

    for(int ii=0;ii<6;ii++){
	tmp_trajectory_v.data = currentVelocity[ii];
	currentMsg.vel[ii] = tmp_trajectory_v;
	}
	  publish("arm_trajectory",currentMsg);
	cout<<"Send!\n"<<endl;
	this->lock.unlock();

}

void
ArmTrajectoryNode::SendTrajectory()
{
  this->lock.lock();

  std_msgs::Point32 tmp_trajectory_p;
  std_msgs::Float32        tmp_trajectory_v;

  /***************************************************************/
  /*                                                             */
  /*  publish some test trajectory                               */
  /*                                                             */
  /***************************************************************/
  for(int i=0;i < this->trajectory_pts;i++)
  {
    // specify some points
    tmp_trajectory_p.x                = (double)0;
    tmp_trajectory_p.y                = (double)0;
    tmp_trajectory_p.z                = (double)i / (double)this->trajectory_pts;
    tmp_trajectory_v.data             = 1.0;

    // push pcd point into structure
    this->trajectory_p->add((std_msgs::Point32)tmp_trajectory_p);
    this->trajectory_v->add(                          tmp_trajectory_v);
  }

  this->armTrajectoryMsg.set_pts_size(this->trajectory_pts);
  this->armTrajectoryMsg.set_vel_size(this->trajectory_pts);

  for(int i=0;i< this->trajectory_pts ;i++)
  {
    this->armTrajectoryMsg.pts[i].x    = this->trajectory_p->buffer[i].x;
    this->armTrajectoryMsg.pts[i].y    = this->trajectory_p->buffer[i].y;
    this->armTrajectoryMsg.pts[i].z    = this->trajectory_p->buffer[i].z;
    this->armTrajectoryMsg.vel[i]      = this->trajectory_v->buffer[i];
  }
  publish("arm_trajectory",this->armTrajectoryMsg);

  this->lock.unlock();
}




int
main(int argc, char** argv)
{
  ros::init(argc,argv);

  ArmTrajectoryNode gn(argc,argv,argv[1]);

  signal(SIGINT,  (&gn.finalize));
  signal(SIGQUIT, (&gn.finalize));
  signal(SIGTERM, (&gn.finalize));

  if (gn.AdvertiseMessages() != 0)
    exit(-1);

  //gn.SendTrajectory();

for(;;)
  gn.SendOneVelocity();

  std::cout << "Trajectory Sent on topic arm_trajectory" << std::endl;
<<<<<<< HEAD


=======
  
>>>>>>> af6907aa
  exit(0);

}<|MERGE_RESOLUTION|>--- conflicted
+++ resolved
@@ -218,12 +218,7 @@
   gn.SendOneVelocity();
 
   std::cout << "Trajectory Sent on topic arm_trajectory" << std::endl;
-<<<<<<< HEAD
-
-
-=======
-  
->>>>>>> af6907aa
+
   exit(0);
 
 }