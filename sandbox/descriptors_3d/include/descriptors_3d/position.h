--- conflicted
+++ resolved
@@ -89,17 +89,10 @@
      * \see Descriptor3D::compute
      */
     // --------------------------------------------------------------
-<<<<<<< HEAD
-    virtual void doComputation(const robot_msgs::PointCloud& data,
+    virtual void doComputation(const sensor_msgs::PointCloud& data,
                                cloud_kdtree::KdTree& data_kdtree,
-                               const cv::Vector<const robot_msgs::Point32*>& interest_pts,
+                               const cv::Vector<const geometry_msgs::Point32*>& interest_pts,
                                cv::Vector<cv::Vector<float> >& results);
-=======
-    virtual void compute(const sensor_msgs::PointCloud& data,
-                         cloud_kdtree::KdTree& data_kdtree,
-                         const cv::Vector<const geometry_msgs::Point32*>& interest_pts,
-                         cv::Vector<cv::Vector<float> >& results);
->>>>>>> b5c32986
 
     // --------------------------------------------------------------
     /*!
@@ -108,17 +101,10 @@
      * \see Descriptor3D::compute
      */
     // --------------------------------------------------------------
-<<<<<<< HEAD
-    virtual void doComputation(const robot_msgs::PointCloud& data,
+    virtual void doComputation(const sensor_msgs::PointCloud& data,
                                cloud_kdtree::KdTree& data_kdtree,
                                const cv::Vector<const vector<int>*>& interest_region_indices,
                                cv::Vector<cv::Vector<float> >& results);
-=======
-    virtual void compute(const sensor_msgs::PointCloud& data,
-                         cloud_kdtree::KdTree& data_kdtree,
-                         const cv::Vector<const vector<int>*>& interest_region_indices,
-                         cv::Vector<cv::Vector<float> >& results);
->>>>>>> b5c32986
 };
 
 #endif