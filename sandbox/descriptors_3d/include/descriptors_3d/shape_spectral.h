#ifndef __D3D_SHAPE_SPECTRAL_H__
#define __D3D_SHAPE_SPECTRAL_H__
/*********************************************************************
 * Software License Agreement (BSD License)
 *
 *  Copyright (c) 2009, Willow Garage
 *  All rights reserved.
 *
 *  Redistribution and use in source and binary forms, with or without
 *  modification, are permitted provided that the following conditions
 *  are met:
 *
 *   * Redistributions of source code must retain the above copyright
 *     notice, this list of conditions and the following disclaimer.
 *   * Redistributions in binary form must reproduce the above
 *     copyright notice, this list of conditions and the following
 *     disclaimer in the documentation and/or other materials provided
 *     with the distribution.
 *   * Neither the name of the Willow Garage nor the names of its
 *     contributors may be used to endorse or promote products derived
 *     from this software without specific prior written permission.
 *
 *  THIS SOFTWARE IS PROVIDED BY THE COPYRIGHT HOLDERS AND CONTRIBUTORS
 *  "AS IS" AND ANY EXPRESS OR IMPLIED WARRANTIES, INCLUDING, BUT NOT
 *  LIMITED TO, THE IMPLIED WARRANTIES OF MERCHANTABILITY AND FITNESS
 *  FOR A PARTICULAR PURPOSE ARE DISCLAIMED. IN NO EVENT SHALL THE
 *  COPYRIGHT OWNER OR CONTRIBUTORS BE LIABLE FOR ANY DIRECT, INDIRECT,
 *  INCIDENTAL, SPECIAL, EXEMPLARY, OR CONSEQUENTIAL DAMAGES (INCLUDING,
 *  BUT NOT LIMITED TO, PROCUREMENT OF SUBSTITUTE GOODS OR SERVICES;
 *  LOSS OF USE, DATA, OR PROFITS; OR BUSINESS INTERRUPTION) HOWEVER
 *  CAUSED AND ON ANY THEORY OF LIABILITY, WHETHER IN CONTRACT, STRICT
 *  LIABILITY, OR TORT (INCLUDING NEGLIGENCE OR OTHERWISE) ARISING IN
 *  ANY WAY OUT OF THE USE OF THIS SOFTWARE, EVEN IF ADVISED OF THE
 *  POSSIBILITY OF SUCH DAMAGE.
 *********************************************************************/

#include <vector>

#include <opencv/cv.h>
#include <opencv/cxcore.h>
#include <opencv/cvaux.hpp>

#include <descriptors_3d/generic/neighborhood_feature.h>
#include <descriptors_3d/spectral_analysis.h>

// --------------------------------------------------------------
/*!
 * \file shape_spectral.h
 *
 * \brief A ShapeSpectral descriptor computes features that describe
 *        the local shape of a neighborhood of points.
 *
 * It is based from the Tensor Voting framework from Medioni et al.,
 * "A Computational Framework for Segmentation and Grouping", Elsevier 2000.
 */
// --------------------------------------------------------------
class ShapeSpectral: public Descriptor3D
{
  public:
    // --------------------------------------------------------------
    /*!
     * \brief A ShapeSpectral descriptor computes features that indicate
     *        the flat-ness (F), linear-ness (L), and scattered-ness (S)
     *        of a local neighborhood around an interest point/region.
     *
     * The features are based on the eigenvalues from the scatter matrix
     * constructed from the neighborhood of points.
     * The feature vector format is: [S L F]
     *
     * \param spectral_information Class to retrieve the eigenvalues from
     *
     */
    // --------------------------------------------------------------
    ShapeSpectral(SpectralAnalysis& spectral_information);

  protected:
<<<<<<< HEAD
    // --------------------------------------------------------------
    /*!
     * \brief Computes/retrieves the eigenvalues for each interest point
     *
     * \param data The point cloud to process from Descriptor3D::compute()
     * \param data_kdtree The efficient neighborhood data structure
     * \param interest_pts  The list of interest points to be processed
     *
     * \return 0 on success, otherwise negative value on error
     */
    // --------------------------------------------------------------
    virtual int precompute(const robot_msgs::PointCloud& data,
=======
    virtual int precompute(const sensor_msgs::PointCloud& data,
>>>>>>> a38d4e46
                           cloud_kdtree::KdTree& data_kdtree,
                           const cv::Vector<const geometry_msgs::Point32*>& interest_pts);

<<<<<<< HEAD
    // --------------------------------------------------------------
    /*!
     * \brief Computes/retrieves the eigenvalues for each interest region
     *
     * \param data The point cloud to process from Descriptor3D::compute()
     * \param data_kdtree The efficient neighborhood data structure
     * \param interest_pts  The list of interest regions to be processed
     *
     * \return 0 on success, otherwise negative value on error
     */
    // --------------------------------------------------------------
    virtual int precompute(const robot_msgs::PointCloud& data,
=======
    virtual int precompute(const sensor_msgs::PointCloud& data,
>>>>>>> a38d4e46
                           cloud_kdtree::KdTree& data_kdtree,
                           const cv::Vector<const std::vector<int>*>& interest_region_indices);

    // --------------------------------------------------------------
    /*!
     * \brief Computes the saliency features that describe the local
     *        shape around each interest point
     *
     * \see Descriptor3D::compute
     */
    // --------------------------------------------------------------
    virtual void doComputation(const sensor_msgs::PointCloud& data,
                               cloud_kdtree::KdTree& data_kdtree,
                               const cv::Vector<const geometry_msgs::Point32*>& interest_pts,
                               cv::Vector<cv::Vector<float> >& results);

    // --------------------------------------------------------------
    /*!
     * \brief Computes the saliency features that describe the local
     *        shape around/in each interest region
     *
     * \see Descriptor3D::compute
     */
    // --------------------------------------------------------------
    virtual void doComputation(const sensor_msgs::PointCloud& data,
                               cloud_kdtree::KdTree& data_kdtree,
                               const cv::Vector<const std::vector<int>*>& interest_region_indices,
                               cv::Vector<cv::Vector<float> >& results);

    // --------------------------------------------------------------
    /*!
     * \brief Computes local shape features for the specified interest point/region
     */
    // --------------------------------------------------------------
    virtual void computeShapeFeatures(const unsigned int interest_sample_idx, cv::Vector<float>& result) const;

  private:
    /*! \brief The eigenvalues for each interest point/region to be processed */
    const std::vector<const Eigen::Vector3d*>* eig_vals_;

    SpectralAnalysis* spectral_information_;
};

#endif<|MERGE_RESOLUTION|>--- conflicted
+++ resolved
@@ -74,7 +74,6 @@
     ShapeSpectral(SpectralAnalysis& spectral_information);
 
   protected:
-<<<<<<< HEAD
     // --------------------------------------------------------------
     /*!
      * \brief Computes/retrieves the eigenvalues for each interest point
@@ -86,14 +85,10 @@
      * \return 0 on success, otherwise negative value on error
      */
     // --------------------------------------------------------------
-    virtual int precompute(const robot_msgs::PointCloud& data,
-=======
     virtual int precompute(const sensor_msgs::PointCloud& data,
->>>>>>> a38d4e46
                            cloud_kdtree::KdTree& data_kdtree,
                            const cv::Vector<const geometry_msgs::Point32*>& interest_pts);
 
-<<<<<<< HEAD
     // --------------------------------------------------------------
     /*!
      * \brief Computes/retrieves the eigenvalues for each interest region
@@ -105,10 +100,7 @@
      * \return 0 on success, otherwise negative value on error
      */
     // --------------------------------------------------------------
-    virtual int precompute(const robot_msgs::PointCloud& data,
-=======
     virtual int precompute(const sensor_msgs::PointCloud& data,
->>>>>>> a38d4e46
                            cloud_kdtree::KdTree& data_kdtree,
                            const cv::Vector<const std::vector<int>*>& interest_region_indices);
 
