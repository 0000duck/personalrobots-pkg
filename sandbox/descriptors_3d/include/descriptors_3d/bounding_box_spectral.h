#ifndef __D3D_BOUNDING_BOX_SPECTRAL_H__
#define __D3D_BOUNDING_BOX_SPECTRAL_H__
/*********************************************************************
 * Software License Agreement (BSD License)
 *
 *  Copyright (c) 2009, Willow Garage
 *  All rights reserved.
 *
 *  Redistribution and use in source and binary forms, with or without
 *  modification, are permitted provided that the following conditions
 *  are met:
 *
 *   * Redistributions of source code must retain the above copyright
 *     notice, this list of conditions and the following disclaimer.
 *   * Redistributions in binary form must reproduce the above
 *     copyright notice, this list of conditions and the following
 *     disclaimer in the documentation and/or other materials provided
 *     with the distribution.
 *   * Neither the name of the Willow Garage nor the names of its
 *     contributors may be used to endorse or promote products derived
 *     from this software without specific prior written permission.
 *
 *  THIS SOFTWARE IS PROVIDED BY THE COPYRIGHT HOLDERS AND CONTRIBUTORS
 *  "AS IS" AND ANY EXPRESS OR IMPLIED WARRANTIES, INCLUDING, BUT NOT
 *  LIMITED TO, THE IMPLIED WARRANTIES OF MERCHANTABILITY AND FITNESS
 *  FOR A PARTICULAR PURPOSE ARE DISCLAIMED. IN NO EVENT SHALL THE
 *  COPYRIGHT OWNER OR CONTRIBUTORS BE LIABLE FOR ANY DIRECT, INDIRECT,
 *  INCIDENTAL, SPECIAL, EXEMPLARY, OR CONSEQUENTIAL DAMAGES (INCLUDING,
 *  BUT NOT LIMITED TO, PROCUREMENT OF SUBSTITUTE GOODS OR SERVICES;
 *  LOSS OF USE, DATA, OR PROFITS; OR BUSINESS INTERRUPTION) HOWEVER
 *  CAUSED AND ON ANY THEORY OF LIABILITY, WHETHER IN CONTRACT, STRICT
 *  LIABILITY, OR TORT (INCLUDING NEGLIGENCE OR OTHERWISE) ARISING IN
 *  ANY WAY OUT OF THE USE OF THIS SOFTWARE, EVEN IF ADVISED OF THE
 *  POSSIBILITY OF SUCH DAMAGE.
 *********************************************************************/

#include <vector>

#include <Eigen/Core>

#include <opencv/cv.h>
#include <opencv/cxcore.h>
#include <opencv/cvaux.hpp>

#include <descriptors_3d/generic/neighborhood_feature.h>
#include <descriptors_3d/spectral_analysis.h>

// --------------------------------------------------------------
/*!
 * \file bounding_box_raw.h
 *
 * \brief A BoundingBox descriptor computes the dimensions of the
 *        3-D box that encloses a group of points in the neighborhood's
 *        principle component space
 */
// --------------------------------------------------------------
class BoundingBoxSpectral: public NeighborhoodFeature
{
  public:
    // --------------------------------------------------------------
    /*!
     * \brief Instantiates the descriptor to compute the dimensions
     *        of the bounding box in principle component space that
     *        encloses a neighborhood of points within a radius of
     *        the interest point/region.
     *
     * The compute features are in order: [a,b,c] where a is the length
     * along the principle eigenvector, b is the length along the middle
     * eigenvector, and c is the length along the smallest eigenvector.
     *
     * When computing the feature for an interest region of points, the
     * bounding box can either be the box that encloses the given region
     * of points (indicated by -negative value), or from the neighboring points
     * within the specified radius from the region's centroid (indicated
     * by positive value).
     *
     * \param bbox_radius The radius from the interest point/region to define
     *                    the neighborhood that defines the bounding box
     * \param spectral_information Class to retrieve spectral information for the
     *                             point cloud during Descriptor3D::compute()
     */
    // --------------------------------------------------------------
    BoundingBoxSpectral(double bbox_radius, SpectralAnalysis& spectral_information);

  protected:
<<<<<<< HEAD
    // --------------------------------------------------------------
    /*!
     * \brief Computes the spectral information (eigenvectors), necessary
     *        to project the points into principle component space
     *
     * \param data The point cloud to process from Descriptor3D::compute()
     * \param data_kdtree The efficient neighborhood data structure
     * \param interest_pts The list of interest points to be processed
     *
     * \return 0 on success, otherwise negative value on error
     */
    // --------------------------------------------------------------
    virtual int precompute(const robot_msgs::PointCloud& data,
=======
    virtual int precompute(const sensor_msgs::PointCloud& data,
>>>>>>> a38d4e46
                           cloud_kdtree::KdTree& data_kdtree,
                           const cv::Vector<const geometry_msgs::Point32*>& interest_pts);

<<<<<<< HEAD
    // --------------------------------------------------------------
    /*!
     * \brief Computes the spectral information (eigenvectors), necessary
     *        to project the points into principle component space
     *
     * \param data The point cloud to process from Descriptor3D::compute()
     * \param data_kdtree The efficient neighborhood data structure
     * \param interest_pts The list of interest regions to be processed
     *
     * \return 0 on success, otherwise negative value on error
     */
    // --------------------------------------------------------------
    virtual int precompute(const robot_msgs::PointCloud& data,
=======
    virtual int precompute(const sensor_msgs::PointCloud& data,
>>>>>>> a38d4e46
                           cloud_kdtree::KdTree& data_kdtree,
                           const cv::Vector<const std::vector<int>*>& interest_region_indices);

    // --------------------------------------------------------------
    /*!
     * \brief Projects the given neighborhood in principle component space and then
     *        computes its bounding box
     *
     * \param data The point cloud to process from Descriptor3D::compute()
     * \param neighbor_indices The list of indices in data that constitute the neighborhood
     * \param interest_sample_idx The index of the interest point/region that is being
     *                            processed from Descriptor3D::compute()
     * \param result The vector to hold the computed bounding box dimensions
     */
    // --------------------------------------------------------------
    virtual void computeNeighborhoodFeature(const sensor_msgs::PointCloud& data,
                                            const std::vector<int>& neighbor_indices,
                                            const unsigned int interest_sample_idx,
                                            cv::Vector<float>& result) const;

  private:
    /*! \brief The smallest eigenvector for each interest point/region */
    const std::vector<const Eigen::Vector3d*>* eig_vecs_min_;

    /*! \brief The middle eigenvector for each interest point/region */
    const std::vector<const Eigen::Vector3d*>* eig_vecs_mid_;

    /*! \brief The biggest eigenvector for each interest point/region */
    const std::vector<const Eigen::Vector3d*>* eig_vecs_max_;

    /*! \brief The container the holds spectral information for the point cloud */
    SpectralAnalysis* spectral_information_;
};

#endif<|MERGE_RESOLUTION|>--- conflicted
+++ resolved
@@ -83,7 +83,6 @@
     BoundingBoxSpectral(double bbox_radius, SpectralAnalysis& spectral_information);
 
   protected:
-<<<<<<< HEAD
     // --------------------------------------------------------------
     /*!
      * \brief Computes the spectral information (eigenvectors), necessary
@@ -96,14 +95,10 @@
      * \return 0 on success, otherwise negative value on error
      */
     // --------------------------------------------------------------
-    virtual int precompute(const robot_msgs::PointCloud& data,
-=======
     virtual int precompute(const sensor_msgs::PointCloud& data,
->>>>>>> a38d4e46
                            cloud_kdtree::KdTree& data_kdtree,
                            const cv::Vector<const geometry_msgs::Point32*>& interest_pts);
 
-<<<<<<< HEAD
     // --------------------------------------------------------------
     /*!
      * \brief Computes the spectral information (eigenvectors), necessary
@@ -116,10 +111,7 @@
      * \return 0 on success, otherwise negative value on error
      */
     // --------------------------------------------------------------
-    virtual int precompute(const robot_msgs::PointCloud& data,
-=======
     virtual int precompute(const sensor_msgs::PointCloud& data,
->>>>>>> a38d4e46
                            cloud_kdtree::KdTree& data_kdtree,
                            const cv::Vector<const std::vector<int>*>& interest_region_indices);
 
