--- conflicted
+++ resolved
@@ -80,7 +80,6 @@
                       SpectralAnalysis& spectral_information);
 
   protected:
-<<<<<<< HEAD
     // --------------------------------------------------------------
     /*!
      * \brief Extracts the normals around each interest point
@@ -88,14 +87,10 @@
      * \see Descriptor3D::precompute()
      */
     // --------------------------------------------------------------
-    virtual int precompute(const robot_msgs::PointCloud& data,
-=======
     virtual int precompute(const sensor_msgs::PointCloud& data,
->>>>>>> a38d4e46
                            cloud_kdtree::KdTree& data_kdtree,
                            const cv::Vector<const geometry_msgs::Point32*>& interest_pts);
 
-<<<<<<< HEAD
     // --------------------------------------------------------------
     /*!
      * \brief Extracts the normals around each interest region
@@ -103,10 +98,7 @@
      * \see Descriptor3D::precompute()
      */
     // --------------------------------------------------------------
-    virtual int precompute(const robot_msgs::PointCloud& data,
-=======
     virtual int precompute(const sensor_msgs::PointCloud& data,
->>>>>>> a38d4e46
                            cloud_kdtree::KdTree& data_kdtree,
                            const cv::Vector<const std::vector<int>*>& interest_region_indices);
   private:
