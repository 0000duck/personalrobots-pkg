--- conflicted
+++ resolved
@@ -95,7 +95,6 @@
                     const bool use_interest_regions_only);
 
   protected:
-<<<<<<< HEAD
     // --------------------------------------------------------------
     /*!
      * \brief Defines the spin axis to be the custom direction for each interest point
@@ -107,14 +106,10 @@
      * \return 0 on success, otherwise negative value on error
      */
     // --------------------------------------------------------------
-    virtual int precompute(const robot_msgs::PointCloud& data,
-=======
     virtual int precompute(const sensor_msgs::PointCloud& data,
->>>>>>> a38d4e46
                            cloud_kdtree::KdTree& data_kdtree,
                            const cv::Vector<const geometry_msgs::Point32*>& interest_pts);
 
-<<<<<<< HEAD
     // --------------------------------------------------------------
     /*!
      * \brief Defines the spin axis to be the custom direction for each interest region
@@ -126,10 +121,7 @@
      * \return 0 on success, otherwise negative value on error
      */
     // --------------------------------------------------------------
-    virtual int precompute(const robot_msgs::PointCloud& data,
-=======
     virtual int precompute(const sensor_msgs::PointCloud& data,
->>>>>>> a38d4e46
                            cloud_kdtree::KdTree& data_kdtree,
                            const cv::Vector<const std::vector<int>*>& interest_region_indices);
 
