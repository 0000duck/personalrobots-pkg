--- conflicted
+++ resolved
@@ -145,22 +145,13 @@
      * \return The total number of concatenated feature values
      */
     // --------------------------------------------------------------
-<<<<<<< HEAD
-    static unsigned int computeAndConcatFeatures(const sensor_msgs::PointCloud& data,
-                                                 cloud_kdtree::KdTree& data_kdtree,
-                                                 const cv::Vector<const geometry_msgs::Point32*>& interest_pts,
-                                                 std::vector<Descriptor3D*>& descriptors_3d,
-                                                 std::vector<boost::shared_array<const float> >& concatenated_features,
-                                                 std::set<unsigned int>& failed_indices);
-=======
-    static unsigned int
-    computeAndConcatFeatures(const robot_msgs::PointCloud& data,
+    static unsigned int 
+    computeAndConcatFeatures(const sensor_msgs::PointCloud& data,
                              cloud_kdtree::KdTree& data_kdtree,
                              const cv::Vector<const robot_msgs::Point32*>& interest_pts,
                              std::vector<Descriptor3D*>& descriptors_3d,
                              std::vector<boost::shared_array<const float> >& concatenated_features,
                              std::set<unsigned int>& successful_indices);
->>>>>>> f56200b2
 
     // --------------------------------------------------------------
     /*!
