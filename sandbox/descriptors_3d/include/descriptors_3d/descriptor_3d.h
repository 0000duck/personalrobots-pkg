--- conflicted
+++ resolved
@@ -84,15 +84,8 @@
      *                results[i].size() = 0
      */
     // --------------------------------------------------------------
-<<<<<<< HEAD
-    void compute(const robot_msgs::PointCloud& data, cloud_kdtree::KdTree& data_kdtree, const cv::Vector<
-        const robot_msgs::Point32*>& interest_pts, cv::Vector<cv::Vector<float> >& results);
-=======
-    virtual void compute(const sensor_msgs::PointCloud& data,
-                         cloud_kdtree::KdTree& data_kdtree,
-                         const cv::Vector<const geometry_msgs::Point32*>& interest_pts,
-                         cv::Vector<cv::Vector<float> >& results) = 0;
->>>>>>> b5c32986
+    void compute(const sensor_msgs::PointCloud& data, cloud_kdtree::KdTree& data_kdtree, const cv::Vector<
+        const geometry_msgs::Point32*>& interest_pts, cv::Vector<cv::Vector<float> >& results);
 
     // --------------------------------------------------------------
     /*!
@@ -108,15 +101,8 @@
      *                results[i].size() = 0
      */
     // --------------------------------------------------------------
-<<<<<<< HEAD
-    void compute(const robot_msgs::PointCloud& data, cloud_kdtree::KdTree& data_kdtree, const cv::Vector<
+    void compute(const sensor_msgs::PointCloud& data, cloud_kdtree::KdTree& data_kdtree, const cv::Vector<
         const std::vector<int>*>& interest_region_indices, cv::Vector<cv::Vector<float> >& results);
-=======
-    virtual void compute(const sensor_msgs::PointCloud& data,
-                         cloud_kdtree::KdTree& data_kdtree,
-                         const cv::Vector<const vector<int>*>& interest_region_indices,
-                         cv::Vector<cv::Vector<float> >& results) = 0;
->>>>>>> b5c32986
     //@}
 
     // --------------------------------------------------------------
@@ -156,17 +142,10 @@
     // --------------------------------------------------------------
     static unsigned int computeAndConcatFeatures(const sensor_msgs::PointCloud& data,
                                                  cloud_kdtree::KdTree& data_kdtree,
-<<<<<<< HEAD
-                                                 const cv::Vector<const robot_msgs::Point32*>& interest_pts,
+                                                 const cv::Vector<const geometry_msgs::Point32*>& interest_pts,
                                                  std::vector<Descriptor3D*>& descriptors_3d,
                                                  std::vector<float*>& concatenated_features,
                                                  std::set<unsigned int>& failed_indices);
-=======
-                                                 const cv::Vector<const geometry_msgs::Point32*>& interest_pts,
-                                                 vector<Descriptor3D*>& descriptors_3d,
-                                                 vector<float*>& concatenated_features,
-                                                 set<unsigned int>& failed_indices);
->>>>>>> b5c32986
 
     // --------------------------------------------------------------
     /*!
