--- conflicted
+++ resolved
@@ -140,12 +140,7 @@
     }
     //@}
 
-<<<<<<< HEAD
-    int analyzeInterestPoints(const robot_msgs::PointCloud& data,
-=======
-  protected:
     int analyzeInterestPoints(const sensor_msgs::PointCloud& data,
->>>>>>> b5c32986
                               cloud_kdtree::KdTree& data_kdtree,
                               const cv::Vector<const geometry_msgs::Point32*>& interest_pts);
 
@@ -160,16 +155,10 @@
     double support_radius_;
     bool spectral_computed_;
 
-<<<<<<< HEAD
     std::vector<const Eigen::Vector3d*> normals_;
     std::vector<const Eigen::Vector3d*> tangents_;
     std::vector<const Eigen::Vector3d*> middle_eig_vecs_;
     std::vector<const Eigen::Vector3d*> eigen_values_;
-=======
-    void computeSpectralInfo(const sensor_msgs::PointCloud& data,
-                             const vector<int>& curr_region_indices,
-                             size_t idx);
->>>>>>> b5c32986
 };
 
 #endif