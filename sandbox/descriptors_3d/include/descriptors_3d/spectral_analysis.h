#ifndef __D3D_SPECTRAL_ANALYSIS_H__
#define __D3D_SPECTRAL_ANALYSIS_H__
/*********************************************************************
 * Software License Agreement (BSD License)
 *
 *  Copyright (c) 2009, Willow Garage
 *  All rights reserved.
 *
 *  Redistribution and use in source and binary forms, with or without
 *  modification, are permitted provided that the following conditions
 *  are met:
 *
 *   * Redistributions of source code must retain the above copyright
 *     notice, this list of conditions and the following disclaimer.
 *   * Redistributions in binary form must reproduce the above
 *     copyright notice, this list of conditions and the following
 *     disclaimer in the documentation and/or other materials provided
 *     with the distribution.
 *   * Neither the name of the Willow Garage nor the names of its
 *     contributors may be used to endorse or promote products derived
 *     from this software without specific prior written permission.
 *
 *  THIS SOFTWARE IS PROVIDED BY THE COPYRIGHT HOLDERS AND CONTRIBUTORS
 *  "AS IS" AND ANY EXPRESS OR IMPLIED WARRANTIES, INCLUDING, BUT NOT
 *  LIMITED TO, THE IMPLIED WARRANTIES OF MERCHANTABILITY AND FITNESS
 *  FOR A PARTICULAR PURPOSE ARE DISCLAIMED. IN NO EVENT SHALL THE
 *  COPYRIGHT OWNER OR CONTRIBUTORS BE LIABLE FOR ANY DIRECT, INDIRECT,
 *  INCIDENTAL, SPECIAL, EXEMPLARY, OR CONSEQUENTIAL DAMAGES (INCLUDING,
 *  BUT NOT LIMITED TO, PROCUREMENT OF SUBSTITUTE GOODS OR SERVICES;
 *  LOSS OF USE, DATA, OR PROFITS; OR BUSINESS INTERRUPTION) HOWEVER
 *  CAUSED AND ON ANY THEORY OF LIABILITY, WHETHER IN CONTRACT, STRICT
 *  LIABILITY, OR TORT (INCLUDING NEGLIGENCE OR OTHERWISE) ARISING IN
 *  ANY WAY OUT OF THE USE OF THIS SOFTWARE, EVEN IF ADVISED OF THE
 *  POSSIBILITY OF SUCH DAMAGE.
 *********************************************************************/

#include <vector>

#include <Eigen/Core>

#include <opencv/cv.h>
#include <opencv/cxcore.h>
#include <opencv/cvaux.hpp>

#include <ros/console.h>

#include <sensor_msgs/PointCloud.h>

#include <point_cloud_mapping/kdtree/kdtree.h>
#include <point_cloud_mapping/geometry/nearest.h>

// --------------------------------------------------------------
/*!
 * \file spectral_analysis.h
 *
 * \brief An abstract class for descriptors that require the results
 *        from spectral analysis of a given volume of points
 */
// --------------------------------------------------------------
class SpectralAnalysis
{
  public:
    // --------------------------------------------------------------
    /*!
     * \brief A SpectralAnalysis performs eigen-decomposition on neighborhoods
     *        of point clouds and saves the resulting eigenvectors and
     *        eigenvalues
     *
     * This class is meant to hold intermediate results needed for the
     * computation of other descriptors so that computation is not
     * unnecessarily repeated. Calling analyzeInterestPoints explicitly
     * is not needed before passing to a Descriptor3D
     *
     * TODO add sensor location (for aligning normals to viewpoint)
     *
     * \param support_radius The radius to define the local neighborhood around
     *                       each interest point/region.  For interest regions,
     *                       a negative value indicates to use the region itself
     *                       for spectral analysis
     */
    // --------------------------------------------------------------
    SpectralAnalysis(double support_radius);

    ~SpectralAnalysis();

    // --------------------------------------------------------------
    /*!
     * \brief Clears & frees previously computed spectral data
     *
     * This function should be called when calling compute() on different
     * sequential point clouds.
     */
    // --------------------------------------------------------------
    void clearSpectral();

    // ===================================================================
    /*! \name Accessors */
    // ===================================================================
    //@{
    // --------------------------------------------------------------
    /*!
     * \brief Returns flag if spectral information has been computed
     */
    // --------------------------------------------------------------
    inline const bool isSpectralComputed() const
    {
      return spectral_computed_;
    }

    // --------------------------------------------------------------
    /*!
     * \brief Returns the saved normals (smallest eigenvector)
     *        estimated for each interest point/region
     */
    // --------------------------------------------------------------
    inline const std::vector<const Eigen::Vector3d*>& getNormals() const
    {
      return normals_;
    }

    // --------------------------------------------------------------
    /*!
     * \brief Returns the saved tangents (biggest eigenvector) estimated
     *        for each interest point/region
     */
    // --------------------------------------------------------------
    inline const std::vector<const Eigen::Vector3d*>& getTangents() const
    {
      return tangents_;
    }

    // --------------------------------------------------------------
    /*!
     * \brief Returns the saved middle/2nd eigenvector estimated for
     *        each interest ponit/region
     */
    // --------------------------------------------------------------
    inline const std::vector<const Eigen::Vector3d*>& getMiddleEigenVectors() const
    {
      return middle_eig_vecs_;
    }

    // --------------------------------------------------------------
    /*!
     * \brief Returns the saved eigenvalues of the covariance matrix for each
     *        interest point/region
     */
    // --------------------------------------------------------------
    inline const std::vector<const Eigen::Vector3d*>& getEigenValues() const
    {
      return eigenvalues_;
    }
    //@}

<<<<<<< HEAD
    // --------------------------------------------------------------
    /*!
     * \brief Performs eigen-decomposition for each neighborhood around
     *        the interest points
     *
     * This method does NOT need to be called by the user before passing
     * to a Descriptor3D
     */
    // --------------------------------------------------------------
    int analyzeInterestPoints(const robot_msgs::PointCloud& data,
=======
    int analyzeInterestPoints(const sensor_msgs::PointCloud& data,
>>>>>>> a38d4e46
                              cloud_kdtree::KdTree& data_kdtree,
                              const cv::Vector<const geometry_msgs::Point32*>& interest_pts);

<<<<<<< HEAD
    // --------------------------------------------------------------
    /*!
     * \brief Performs eigen-decomposition for each neighborhood in/around
     *        the interest regions
     *
     * This method does NOT need to be called by the user before passing
     * to a Descriptor3D
     */
    // --------------------------------------------------------------
    int analyzeInterestRegions(const robot_msgs::PointCloud& data,
=======
    int analyzeInterestRegions(const sensor_msgs::PointCloud& data,
>>>>>>> a38d4e46
                               cloud_kdtree::KdTree& data_kdtree,
                               const cv::Vector<const std::vector<int>*>& interest_region_indices);

  private:
<<<<<<< HEAD
    // --------------------------------------------------------------
    /*!
     * \brief Common method that computes the eigen-vector/values of the
     *        scattered matrix constructed from the given neighborhood
     */
    // --------------------------------------------------------------
    void computeSpectralInfo(const robot_msgs::PointCloud& data,
=======
    void computeSpectralInfo(const sensor_msgs::PointCloud& data,
>>>>>>> a38d4e46
                             const std::vector<int>& curr_region_indices,
                             const size_t idx);

    /*! \brief The radius used to define the local neighborhood */
    double support_radius_;

    /*! \brief Flag indicating if eigen-decomposition has been performed */
    bool spectral_computed_;

    /*! \brief The smallest extracted eigenvectors */
    std::vector<const Eigen::Vector3d*> normals_;

    /*! \brief The biggest extracted eigenvectors */
    std::vector<const Eigen::Vector3d*> tangents_;

    /*! \brief The 2nd/middle extracted eigenvectors */
    std::vector<const Eigen::Vector3d*> middle_eig_vecs_;

    /*! \brief The extracted eigenvalues */
    std::vector<const Eigen::Vector3d*> eigenvalues_;
};

#endif<|MERGE_RESOLUTION|>--- conflicted
+++ resolved
@@ -152,7 +152,6 @@
     }
     //@}
 
-<<<<<<< HEAD
     // --------------------------------------------------------------
     /*!
      * \brief Performs eigen-decomposition for each neighborhood around
@@ -162,14 +161,10 @@
      * to a Descriptor3D
      */
     // --------------------------------------------------------------
-    int analyzeInterestPoints(const robot_msgs::PointCloud& data,
-=======
     int analyzeInterestPoints(const sensor_msgs::PointCloud& data,
->>>>>>> a38d4e46
                               cloud_kdtree::KdTree& data_kdtree,
                               const cv::Vector<const geometry_msgs::Point32*>& interest_pts);
 
-<<<<<<< HEAD
     // --------------------------------------------------------------
     /*!
      * \brief Performs eigen-decomposition for each neighborhood in/around
@@ -179,25 +174,18 @@
      * to a Descriptor3D
      */
     // --------------------------------------------------------------
-    int analyzeInterestRegions(const robot_msgs::PointCloud& data,
-=======
     int analyzeInterestRegions(const sensor_msgs::PointCloud& data,
->>>>>>> a38d4e46
                                cloud_kdtree::KdTree& data_kdtree,
                                const cv::Vector<const std::vector<int>*>& interest_region_indices);
 
   private:
-<<<<<<< HEAD
     // --------------------------------------------------------------
     /*!
      * \brief Common method that computes the eigen-vector/values of the
      *        scattered matrix constructed from the given neighborhood
      */
     // --------------------------------------------------------------
-    void computeSpectralInfo(const robot_msgs::PointCloud& data,
-=======
     void computeSpectralInfo(const sensor_msgs::PointCloud& data,
->>>>>>> a38d4e46
                              const std::vector<int>& curr_region_indices,
                              const size_t idx);
 
