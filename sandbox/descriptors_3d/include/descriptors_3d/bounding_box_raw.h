#ifndef __D3D_BOUNDING_BOX_RAW_H__
#define __D3D_BOUNDING_BOX_RAW_H__
/*********************************************************************
 * Software License Agreement (BSD License)
 *
 *  Copyright (c) 2009, Willow Garage
 *  All rights reserved.
 *
 *  Redistribution and use in source and binary forms, with or without
 *  modification, are permitted provided that the following conditions
 *  are met:
 *
 *   * Redistributions of source code must retain the above copyright
 *     notice, this list of conditions and the following disclaimer.
 *   * Redistributions in binary form must reproduce the above
 *     copyright notice, this list of conditions and the following
 *     disclaimer in the documentation and/or other materials provided
 *     with the distribution.
 *   * Neither the name of the Willow Garage nor the names of its
 *     contributors may be used to endorse or promote products derived
 *     from this software without specific prior written permission.
 *
 *  THIS SOFTWARE IS PROVIDED BY THE COPYRIGHT HOLDERS AND CONTRIBUTORS
 *  "AS IS" AND ANY EXPRESS OR IMPLIED WARRANTIES, INCLUDING, BUT NOT
 *  LIMITED TO, THE IMPLIED WARRANTIES OF MERCHANTABILITY AND FITNESS
 *  FOR A PARTICULAR PURPOSE ARE DISCLAIMED. IN NO EVENT SHALL THE
 *  COPYRIGHT OWNER OR CONTRIBUTORS BE LIABLE FOR ANY DIRECT, INDIRECT,
 *  INCIDENTAL, SPECIAL, EXEMPLARY, OR CONSEQUENTIAL DAMAGES (INCLUDING,
 *  BUT NOT LIMITED TO, PROCUREMENT OF SUBSTITUTE GOODS OR SERVICES;
 *  LOSS OF USE, DATA, OR PROFITS; OR BUSINESS INTERRUPTION) HOWEVER
 *  CAUSED AND ON ANY THEORY OF LIABILITY, WHETHER IN CONTRACT, STRICT
 *  LIABILITY, OR TORT (INCLUDING NEGLIGENCE OR OTHERWISE) ARISING IN
 *  ANY WAY OUT OF THE USE OF THIS SOFTWARE, EVEN IF ADVISED OF THE
 *  POSSIBILITY OF SUCH DAMAGE.
 *********************************************************************/

#include <vector>

#include <Eigen/Core>

#include <opencv/cv.h>
#include <opencv/cxcore.h>
#include <opencv/cvaux.hpp>

#include <descriptors_3d/generic/neighborhood_feature.h>

// --------------------------------------------------------------
/*!
 * \file bounding_box_raw.h
 *
 * \brief A BoundingBox descriptor computes the dimensions of the
 *        3-D box that encloses a group of points in given xyz space.
 */
// --------------------------------------------------------------
class BoundingBoxRaw: public NeighborhoodFeature
{
  public:
    // --------------------------------------------------------------
    /*!
     * \brief Instantiates the descriptor to compute the dimensions
     *        of the bounding box that encloses a neighborhood of points
     *        within a radius of the interest point/region.
     *
     * The compute features are in order: [dx,dy,dz] where dx is the length
     * along the x dimension, dy is the length along the y dimension, dz is
     * the length along the z dimension.
     *
     * When computing the feature for an interest region of points, the
     * bounding box can either be the box that encloses the given region
     * of points (indicated by -negative value), or from the neighboring points
     * within the specified radius from the region's centroid (indicated
     * by positive value).
     *
     * \param bbox_radius The radius from the interest point/region to define
     *                    the neighborhood that defines the bounding box
     */
    // --------------------------------------------------------------
    BoundingBoxRaw(double bbox_radius);

  protected:
<<<<<<< HEAD
    // --------------------------------------------------------------
    /*!
     * \brief This descriptor requires no pre-computation, so this method
     *        has no affect
     *
     * \return 0 always
     */
    // --------------------------------------------------------------
    virtual int precompute(const robot_msgs::PointCloud& data,
=======
    virtual int precompute(const sensor_msgs::PointCloud& data,
>>>>>>> a38d4e46
                           cloud_kdtree::KdTree& data_kdtree,
                           const cv::Vector<const geometry_msgs::Point32*>& interest_pts);

<<<<<<< HEAD
    // --------------------------------------------------------------
    /*!
     * \brief This descriptor requires no pre-computation, so this method
     *        has no affect
     *
     * \return 0 always
     */
    // --------------------------------------------------------------
    virtual int precompute(const robot_msgs::PointCloud& data,
=======
    virtual int precompute(const sensor_msgs::PointCloud& data,
>>>>>>> a38d4e46
                           cloud_kdtree::KdTree& data_kdtree,
                           const cv::Vector<const std::vector<int>*>& interest_region_indices);

    // --------------------------------------------------------------
    /*!
     * \brief Computes the bounding box information of the given neighborhood
     *
     * \param data The overall point cloud data
     * \param neighbor_indices The list of indices in data that constitute the neighborhood
     * \param interest_sample_idx The index of the interest point/region that is being
     *                            processed from Descriptor3D::compute()
     * \param result The vector to hold the computed bounding box dimensions
     */
    // --------------------------------------------------------------
    virtual void computeNeighborhoodFeature(const sensor_msgs::PointCloud& data,
                                            const std::vector<int>& neighbor_indices,
                                            const unsigned int interest_sample_idx,
                                            cv::Vector<float>& result) const;
};

#endif<|MERGE_RESOLUTION|>--- conflicted
+++ resolved
@@ -78,7 +78,6 @@
     BoundingBoxRaw(double bbox_radius);
 
   protected:
-<<<<<<< HEAD
     // --------------------------------------------------------------
     /*!
      * \brief This descriptor requires no pre-computation, so this method
@@ -87,14 +86,10 @@
      * \return 0 always
      */
     // --------------------------------------------------------------
-    virtual int precompute(const robot_msgs::PointCloud& data,
-=======
     virtual int precompute(const sensor_msgs::PointCloud& data,
->>>>>>> a38d4e46
                            cloud_kdtree::KdTree& data_kdtree,
                            const cv::Vector<const geometry_msgs::Point32*>& interest_pts);
 
-<<<<<<< HEAD
     // --------------------------------------------------------------
     /*!
      * \brief This descriptor requires no pre-computation, so this method
@@ -103,10 +98,7 @@
      * \return 0 always
      */
     // --------------------------------------------------------------
-    virtual int precompute(const robot_msgs::PointCloud& data,
-=======
     virtual int precompute(const sensor_msgs::PointCloud& data,
->>>>>>> a38d4e46
                            cloud_kdtree::KdTree& data_kdtree,
                            const cv::Vector<const std::vector<int>*>& interest_region_indices);
 
