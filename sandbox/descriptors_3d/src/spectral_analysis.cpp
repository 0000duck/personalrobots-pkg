--- conflicted
+++ resolved
@@ -89,16 +89,6 @@
     return -1;
   }
 
-<<<<<<< HEAD
-=======
-// --------------------------------------------------------------
-/* See function definition */
-// --------------------------------------------------------------
-int SpectralAnalysis::analyzeInterestPoints(const sensor_msgs::PointCloud& data,
-                                            cloud_kdtree::KdTree& data_kdtree,
-                                            const cv::Vector<const geometry_msgs::Point32*>& interest_pts)
-{
->>>>>>> b5c32986
   // ----------------------------------------
   // Ensure some regions are provided
   unsigned int nbr_interest_pts = interest_pts.size();
