/*********************************************************************
 * Software License Agreement (BSD License)
 *
 *  Copyright (c) 2009, Willow Garage
 *  All rights reserved.
 *
 *  Redistribution and use in source and binary forms, with or without
 *  modification, are permitted provided that the following conditions
 *  are met:
 *
 *   * Redistributions of source code must retain the above copyright
 *     notice, this list of conditions and the following disclaimer.
 *   * Redistributions in binary form must reproduce the above
 *     copyright notice, this list of conditions and the following
 *     disclaimer in the documentation and/or other materials provided
 *     with the distribution.
 *   * Neither the name of the Willow Garage nor the names of its
 *     contributors may be used to endorse or promote products derived
 *     from this software without specific prior written permission.
 *
 *  THIS SOFTWARE IS PROVIDED BY THE COPYRIGHT HOLDERS AND CONTRIBUTORS
 *  "AS IS" AND ANY EXPRESS OR IMPLIED WARRANTIES, INCLUDING, BUT NOT
 *  LIMITED TO, THE IMPLIED WARRANTIES OF MERCHANTABILITY AND FITNESS
 *  FOR A PARTICULAR PURPOSE ARE DISCLAIMED. IN NO EVENT SHALL THE
 *  COPYRIGHT OWNER OR CONTRIBUTORS BE LIABLE FOR ANY DIRECT, INDIRECT,
 *  INCIDENTAL, SPECIAL, EXEMPLARY, OR CONSEQUENTIAL DAMAGES (INCLUDING,
 *  BUT NOT LIMITED TO, PROCUREMENT OF SUBSTITUTE GOODS OR SERVICES;
 *  LOSS OF USE, DATA, OR PROFITS; OR BUSINESS INTERRUPTION) HOWEVER
 *  CAUSED AND ON ANY THEORY OF LIABILITY, WHETHER IN CONTRACT, STRICT
 *  LIABILITY, OR TORT (INCLUDING NEGLIGENCE OR OTHERWISE) ARISING IN
 *  ANY WAY OUT OF THE USE OF THIS SOFTWARE, EVEN IF ADVISED OF THE
 *  POSSIBILITY OF SUCH DAMAGE.
 *********************************************************************/

#include <descriptors_3d/spectral_analysis.h>

using namespace std;

// --------------------------------------------------------------
/* See function definition */
// --------------------------------------------------------------
SpectralAnalysis::SpectralAnalysis(double support_radius)
{
  support_radius_ = support_radius;
  spectral_computed_ = false;
}

// --------------------------------------------------------------
/* See function definition */
// --------------------------------------------------------------
SpectralAnalysis::~SpectralAnalysis()
{
  clearSpectral();
}

// --------------------------------------------------------------
/* See function definition */
// --------------------------------------------------------------
void SpectralAnalysis::clearSpectral()
{
  unsigned int nbr_data = normals_.size();
  for (unsigned int i = 0 ; i < nbr_data ; i++)
  {
    if (normals_[i] != NULL)
    {
      delete normals_[i];
      delete middle_eig_vecs_[i];
      delete tangents_[i];
      delete eigenvalues_[i];
    }
  }
  normals_.clear();
  middle_eig_vecs_.clear();
  tangents_.clear();
  eigenvalues_.clear();
  spectral_computed_ = false;
}

// --------------------------------------------------------------
/* See function definition */
// --------------------------------------------------------------
int SpectralAnalysis::analyzeInterestPoints(const sensor_msgs::PointCloud& data,
                                            cloud_kdtree::KdTree& data_kdtree,
                                            const cv::Vector<const geometry_msgs::Point32*>& interest_pts)
{
  if (spectral_computed_)
  {
    ROS_ERROR("SpectralAnalysis::analyzeInterestPoints() spectral info already exists");
    return -1;
  }

  // ----------------------------------------
  // Ensure some regions are provided
  unsigned int nbr_interest_pts = interest_pts.size();

  // ----------------------------------------
  // Ensure radius is valid
  if (support_radius_ < 1e-6)
  {
    ROS_ERROR("SpectralAnalysis::analyzeInterestPoints() support radius must be set to a positive value");
    return -1;
  }

  // ----------------------------------------
  // Allocate accordingly
  normals_.assign(nbr_interest_pts, NULL);
  middle_eig_vecs_.assign(nbr_interest_pts, NULL);
  tangents_.assign(nbr_interest_pts, NULL);
  eigenvalues_.assign(nbr_interest_pts, NULL);

  // ----------------------------------------
  // Find neighboring points within radius for each interest point
  int int_nbr_interest_pts = static_cast<int> (nbr_interest_pts);
#pragma omp parallel for schedule(dynamic)
  for (int i = 0 ; i < int_nbr_interest_pts ; i++)
  {
    // ---------------------
    // Retrieve next interest point
<<<<<<< HEAD
    const robot_msgs::Point32* curr_interest_pt = interest_pts[static_cast<size_t> (i)];
=======
    const geometry_msgs::Point32* curr_interest_pt = interest_pts[i];
>>>>>>> a38d4e46
    if (curr_interest_pt == NULL)
    {
      ROS_WARN("SpectralAnalysis::analyzeInterestPoints() passed NULL interest point");
    }
    else
    {
      // ---------------------
      // Retrieve neighboring points around the interest point
      vector<int> neighbor_indices;
      vector<float> neighbor_distances; // unused
      // radiusSearch returning false (0 neighbors) is okay
      data_kdtree.radiusSearch(*curr_interest_pt, support_radius_, neighbor_indices, neighbor_distances);

      // ---------------------
      // Compute spectral information for interest point
      computeSpectralInfo(data, neighbor_indices, static_cast<size_t> (i));
    }
  }

  spectral_computed_ = true;
  return 0;
}

// --------------------------------------------------------------
/* See function definition */
// --------------------------------------------------------------
int SpectralAnalysis::analyzeInterestRegions(const sensor_msgs::PointCloud& data,
                                             cloud_kdtree::KdTree& data_kdtree,
                                             const cv::Vector<const vector<int>*>& interest_region_indices)
{
  if (spectral_computed_)
  {
    ROS_ERROR("SpectralAnalysis::analyzeInterestRegions() spectral info already exists");
    return -1;
  }

  // ----------------------------------------
  // Ensure some regions are provided
  unsigned int nbr_regions = interest_region_indices.size();

  // ----------------------------------------
  // Allocate accordingly
  normals_.assign(nbr_regions, NULL);
  middle_eig_vecs_.assign(nbr_regions, NULL);
  tangents_.assign(nbr_regions, NULL);
  eigenvalues_.assign(nbr_regions, NULL);

  // ----------------------------------------
  // For each interest region, either:
  //   Use the region itself as the support volume
  //   Find a support volume within a radius from the region's centroid
<<<<<<< HEAD
  int int_nbr_regions = static_cast<int> (nbr_regions);
#pragma omp parallel for schedule(dynamic)
  for (int i = 0 ; i < int_nbr_regions ; i++)
=======
  geometry_msgs::Point32 region_centroid;
  for (size_t i = 0 ; i < nbr_regions ; i++)
>>>>>>> a38d4e46
  {
    // ---------------------
    // Retrieve next interest region
    // (By default, use the interest region as the support volume)
    const vector<int>* curr_interest_region = interest_region_indices[static_cast<size_t> (i)];
    if (curr_interest_region == NULL)
    {
      ROS_WARN("SpectralAnalysis::analyzeInterestRegions() passed NULL interest region");
    }
    else
    {
      // Do a range search around the interest region's CENTROID if indicated
      vector<int> neighbor_indices;
      if (support_radius_ > 1e-6)
      {
        // Compute centroid of interest region
        robot_msgs::Point32 region_centroid;
        cloud_geometry::nearest::computeCentroid(data, *curr_interest_region, region_centroid);

        vector<float> neighbor_distances; // unused
        // radiusSearch returning false (0 neighbors) is okay
        data_kdtree.radiusSearch(region_centroid, support_radius_, neighbor_indices, neighbor_distances);

        // Now point to the neighboring points from radiusSearch
        curr_interest_region = &neighbor_indices;
      }

      // ---------------------
      // Compute spectral information for interest region
      computeSpectralInfo(data, *curr_interest_region, static_cast<size_t> (i));
    }
  }

  // ----------------------------------------
  spectral_computed_ = true;
  return 0;
}

// --------------------------------------------------------------
/* See function definition */
// --------------------------------------------------------------
void SpectralAnalysis::computeSpectralInfo(const sensor_msgs::PointCloud& data,
                                           const vector<int>& support_volume_indices,
                                           const size_t idx)
{
  // ----------------------------------------
  // Need 3-by-3 matrix to have full rank
  if (support_volume_indices.size() < 3)
  {
    ROS_DEBUG("SpectralAnalysis::computeSpectralInfo() not enough neighbors for interest sample %u", idx);
    return;
  }

  // ----------------------------------------
  // Allocate for new data
  Eigen::Vector3d* new_normal = new Eigen::Vector3d();
  Eigen::Vector3d* new_middle_eigvec = new Eigen::Vector3d();
  Eigen::Vector3d* new_tangent = new Eigen::Vector3d();
  Eigen::Vector3d* new_eig_vals = new Eigen::Vector3d();

  // ----------------------------------------
  // Eigen-analysis of support volume
  // smallest eigenvalue = index 0
  geometry_msgs::Point32 centroid;
  Eigen::Matrix3d eigen_vectors;
  cloud_geometry::nearest::computePatchEigenNormalized(data, support_volume_indices, eigen_vectors,
      *(new_eig_vals), centroid);

  // ----------------------------------------
  // Populate containers
  for (unsigned int j = 0 ; j < 3 ; j++)
  {
    (*(new_normal))[j] = eigen_vectors(j, 0);
    (*(new_middle_eigvec))[j] = eigen_vectors(j, 1);
    (*(new_tangent))[j] = eigen_vectors(j, 2);
  }

  // Make unit length
  new_normal->normalize();
  new_middle_eigvec->normalize();
  new_tangent->normalize();

  normals_[idx] = new_normal;
  middle_eig_vecs_[idx] = new_middle_eigvec;
  tangents_[idx] = new_tangent;
  eigenvalues_[idx] = new_eig_vals;

}
<|MERGE_RESOLUTION|>--- conflicted
+++ resolved
@@ -116,11 +116,7 @@
   {
     // ---------------------
     // Retrieve next interest point
-<<<<<<< HEAD
-    const robot_msgs::Point32* curr_interest_pt = interest_pts[static_cast<size_t> (i)];
-=======
-    const geometry_msgs::Point32* curr_interest_pt = interest_pts[i];
->>>>>>> a38d4e46
+    const geometry_msgs::Point32* curr_interest_pt = interest_pts[static_cast<size_t> (i)];
     if (curr_interest_pt == NULL)
     {
       ROS_WARN("SpectralAnalysis::analyzeInterestPoints() passed NULL interest point");
@@ -172,14 +168,9 @@
   // For each interest region, either:
   //   Use the region itself as the support volume
   //   Find a support volume within a radius from the region's centroid
-<<<<<<< HEAD
   int int_nbr_regions = static_cast<int> (nbr_regions);
 #pragma omp parallel for schedule(dynamic)
   for (int i = 0 ; i < int_nbr_regions ; i++)
-=======
-  geometry_msgs::Point32 region_centroid;
-  for (size_t i = 0 ; i < nbr_regions ; i++)
->>>>>>> a38d4e46
   {
     // ---------------------
     // Retrieve next interest region
