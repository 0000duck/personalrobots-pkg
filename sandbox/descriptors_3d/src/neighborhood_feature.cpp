--- conflicted
+++ resolved
@@ -78,11 +78,7 @@
   for (int i = 0 ; i < nbr_interest_pts ; i++)
   {
     // Retrieve interest point
-<<<<<<< HEAD
-    const robot_msgs::Point32* curr_interest_pt = interest_pts[static_cast<size_t> (i)];
-=======
-    const geometry_msgs::Point32* curr_interest_pt = interest_pts[i];
->>>>>>> a38d4e46
+    const geometry_msgs::Point32* curr_interest_pt = interest_pts[static_cast<size_t> (i)];
     if (curr_interest_pt == NULL)
     {
       ROS_WARN("NeighborhoodFeature::doComputation() passed NULL interest point");
@@ -129,19 +125,13 @@
     }
     else
     {
-<<<<<<< HEAD
       // Find the neighborhood around the region's centroid if indicated to.
       vector<int> neighbor_indices;
       if (neighborhood_radius_ > 1e-6)
       {
         // Compute centroid of interest region
-        robot_msgs::Point32 region_centroid;
+        geometry_msgs::Point32 region_centroid;
         cloud_geometry::nearest::computeCentroid(data, *curr_interest_region, region_centroid);
-=======
-      // Compute centroid of interest region
-      geometry_msgs::Point32 region_centroid;
-      cloud_geometry::nearest::computeCentroid(data, *curr_interest_region, region_centroid);
->>>>>>> a38d4e46
 
         vector<float> neighbor_distances; // unused
         // radiusSearch returning false (0 points) is handled by computeBoundingBoxFeatures
