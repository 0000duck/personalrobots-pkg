--- conflicted
+++ resolved
@@ -39,7 +39,6 @@
 // --------------------------------------------------------------
 /* See function definition */
 // --------------------------------------------------------------
-<<<<<<< HEAD
 Position::Position()
 {
   result_size_ = 1;
@@ -73,12 +72,6 @@
                              cloud_kdtree::KdTree& data_kdtree,
                              const cv::Vector<const robot_msgs::Point32*>& interest_pts,
                              cv::Vector<cv::Vector<float> >& results)
-=======
-void Position::compute(const sensor_msgs::PointCloud& data,
-                       cloud_kdtree::KdTree& data_kdtree,
-                       const cv::Vector<const geometry_msgs::Point32*>& interest_pts,
-                       cv::Vector<cv::Vector<float> >& results)
->>>>>>> b5c32986
 {
   size_t nbr_interest_pts = interest_pts.size();
   for (size_t i = 0 ; i < nbr_interest_pts ; i++)
@@ -91,25 +84,13 @@
 // --------------------------------------------------------------
 /* See function definition */
 // --------------------------------------------------------------
-<<<<<<< HEAD
-void Position::doComputation(const robot_msgs::PointCloud& data,
+void Position::doComputation(const sensor_msgs::PointCloud& data,
                              cloud_kdtree::KdTree& data_kdtree,
                              const cv::Vector<const vector<int>*>& interest_region_indices,
                              cv::Vector<cv::Vector<float> >& results)
 {
   robot_msgs::Point32 region_centroid;
   size_t nbr_interest_regions = interest_region_indices.size();
-=======
-void Position::compute(const sensor_msgs::PointCloud& data,
-                       cloud_kdtree::KdTree& data_kdtree,
-                       const cv::Vector<const vector<int>*>& interest_region_indices,
-                       cv::Vector<cv::Vector<float> >& results)
-{
-  size_t nbr_interest_regions = interest_region_indices.size();
-  results.resize(nbr_interest_regions);
-
-  geometry_msgs::Point32 region_centroid;
->>>>>>> b5c32986
   for (size_t i = 0 ; i < nbr_interest_regions ; i++)
   {
     cloud_geometry::nearest::computeCentroid(data, *(interest_region_indices[i]), region_centroid);
