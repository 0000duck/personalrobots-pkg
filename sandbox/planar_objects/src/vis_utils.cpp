/*
 * visualization_utils.cpp
 *
 *  Created on: Jul 8, 2009
 *      Author: sturm
 */

#include "vis_utils.h"
#include <point_cloud_mapping/geometry/areas.h>

using namespace ros;
using namespace std;
using namespace robot_msgs;
using namespace vis_utils;

#define RETURN_RGB(r1,g1,b1) r=(int)(r1*255);g=(int)(g1*255);b=(int)(b1*255);


int vis_utils::HSV_to_RGB( float h, float s, float v) {
        // H is given on [0, 6] or UNDEFINED. S and V are given on [0, 1].
        // RGB are each returned on [0, 1].
        h *= 6;
        int i;
        float m,n,f;

        i = floor(h);
        f = h - i;
        if ( !(i&1) ) f = 1 - f; // if i is even
        m = v * (1 - s);
        n = v * (1 - s * f);
        int r,g,b;
        switch (i) {
                case 6:
                case 0: RETURN_RGB(v, n, m); break;
                case 1: RETURN_RGB(n, v, m);break;
                case 2: RETURN_RGB(m, v, n);break;
                case 3: RETURN_RGB(m, n, v);break;
                case 4: RETURN_RGB(n, m, v);break;
                case 5: RETURN_RGB(v, m, n);break;
                default: RETURN_RGB(1,0.5,0.5);
        }
        int rgb;
        rgb=r<<16 | g<<8 | b;
////        rgb=b;
//        ROS_INFO("%f %d: %f %f %f; %d %d %d => %d",h,i,v,n,m,r,g,b,rgb);
        return(rgb);
}

float vis_utils::HSV_to_RGBf(float h, float s, float v) {
  int rgb=HSV_to_RGB(h,s,v);
  return(*(float*)&rgb);
}

float vis_utils::mix_color( float mix, float a, float b ) {
  int ai = *(int*)&a;
  int bi = *(int*)&b;
  int ar = (ai >> 16) & 0xff;
  int ag = (ai >> 8) & 0xff;
  int ab = (ai >> 0) & 0xff;
  int br = (bi >> 16) & 0xff;
  int bg = (bi >> 8) & 0xff;
  int bb = (bi >> 0) & 0xff;
  int mr = (int)(mix*ar + (1-mix)*br);
  int mg = (int)(mix*ag + (1-mix)*bg);
  int mb = (int)(mix*ab + (1-mix)*bb);
  int mi = (mr << 16) | (mg << 8) | mb;
  return(*(float*)&mi);
}


void vis_utils::visualizePlanes(const sensor_msgs::PointCloud& cloud,
                                  std::vector<std::vector<int> >& plane_indices,
                                  std::vector<sensor_msgs::PointCloud>& plane_cloud,
                                  std::vector<std::vector<double> >& plane_coeff,
                                  std::vector<float>& plane_color,
<<<<<<< HEAD
                                  sensor_msgs::PointCloud& outside,
                                  ros::Publisher& cloud_planes_pub,ros::Publisher& visualization_pub)
=======
                                  robot_msgs::PointCloud& outside,
                                  ros::Publisher& cloud_planes_pub,ros::Publisher& visualization_pub,
                                  bool convexHull)
>>>>>>> 531b7112
{
  PointCloud colored_cloud = cloud;

  int rgb_chann=-1;
  for(size_t i=0;i<cloud.chan.size();i++)
    if(cloud.chan[i].name=="rgb") rgb_chann=i;

  int rgb;
  if(rgb_chann!=-1) {
    rgb=HSV_to_RGB(0.7,0,0.3);
    for(size_t i=0;i<cloud.pts.size();i++) {
      colored_cloud.chan[rgb_chann].vals[i] =
          mix_color(0.7,
                    cloud.chan[rgb_chann].vals[i],
                    *(float*)&rgb);
    }

    for(size_t i=0;i<plane_indices.size();i++) {
      if(i<plane_color.size())
        rgb = *(int*)&plane_color[i];
      else
        rgb=HSV_to_RGB( i/(float)plane_indices.size(),0.3,1);
      for(size_t j=0;j<plane_indices[i].size();j++) {
        colored_cloud.chan[rgb_chann].vals[plane_indices[i][j]] =
            mix_color(0.7,
                      cloud.chan[rgb_chann].vals[plane_indices[i][j]],
                      *(float*)&rgb);
      }

      rgb=HSV_to_RGB( i/(float)plane_indices.size(),0.5,1);
      if(convexHull) {
        Polygon3D polygon;
        cloud_geometry::areas::convexHull2D(cloud, plane_indices[i], plane_coeff[i],
                        polygon);
        visualizePolygon(cloud, polygon,rgb,i,visualization_pub);
      }
    }
  }

  cloud_planes_pub.publish(colored_cloud);
}


void vis_utils::visualizePolygon(const sensor_msgs::PointCloud& cloud,robot_msgs::Polygon3D &polygon, int rgb, int id, ros::Publisher& visualization_pub ) {
  visualization_msgs::Marker marker;
  marker.header.frame_id = cloud.header.frame_id;
  marker.header.stamp = ros::Time((uint64_t)0ULL);
  marker.ns = "polygon";
  marker.id = id;
  marker.type = visualization_msgs::Marker::LINE_STRIP;
  marker.action = visualization_msgs::Marker::ADD;
  marker.pose.orientation.w = 1.0;
  marker.scale.x = 0.002;
  marker.color.a = 1.0;
  marker.color.r = ((rgb >> 16) & 0xff)/255.0;
  marker.color.g = ((rgb >> 8) & 0xff)/255.0;
  marker.color.b = ((rgb >> 0) & 0xff)/255.0;

  marker.set_points_size(polygon.get_points_size());

  for (size_t i=0;i<polygon.get_points_size();++i) {
          marker.points[i].x = polygon.points[i].x;
          marker.points[i].y = polygon.points[i].y;
          marker.points[i].z = polygon.points[i].z;
  }
//  ROS_INFO("visualization_marker polygon with n=%d points",polygon.get_points_size());
  visualization_pub.publish(  marker );
}<|MERGE_RESOLUTION|>--- conflicted
+++ resolved
@@ -73,14 +73,9 @@
                                   std::vector<sensor_msgs::PointCloud>& plane_cloud,
                                   std::vector<std::vector<double> >& plane_coeff,
                                   std::vector<float>& plane_color,
-<<<<<<< HEAD
                                   sensor_msgs::PointCloud& outside,
-                                  ros::Publisher& cloud_planes_pub,ros::Publisher& visualization_pub)
-=======
-                                  robot_msgs::PointCloud& outside,
                                   ros::Publisher& cloud_planes_pub,ros::Publisher& visualization_pub,
                                   bool convexHull)
->>>>>>> 531b7112
 {
   PointCloud colored_cloud = cloud;
 
