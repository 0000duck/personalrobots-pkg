--- conflicted
+++ resolved
@@ -26,8 +26,7 @@
 
 float mix_color(float mix, float a, float b);
 
-<<<<<<< HEAD
-void visualizePlanes(const sensor_msgs::PointCloud& cloud,
+void visualizePlanes2(const sensor_msgs::PointCloud& cloud,
                      std::vector<std::vector<int> >& plane_indices,
                      std::vector<sensor_msgs::PointCloud>& plane_cloud,
                      std::vector<std::vector<double> >& plane_coeff,
@@ -35,14 +34,7 @@
                      sensor_msgs::PointCloud& outside,
                      ros::Publisher& cloud_planes_pub,ros::Publisher& visualization_pub_,bool convexHull=false);
 
-void visualizePolygon(const sensor_msgs::PointCloud& cloud,robot_msgs::Polygon3D &polygon, int rgb, int id, ros::Publisher& visualization_pub );
-=======
-void visualizePlanes2(const robot_msgs::PointCloud& cloud, std::vector<std::vector<int> >& plane_indices, std::vector<
-    robot_msgs::PointCloud>& plane_cloud, std::vector<std::vector<double> >& plane_coeff,
-                     std::vector<float>& plane_color, robot_msgs::PointCloud& outside,
-                     ros::Publisher& cloud_planes_pub, ros::Publisher& visualization_pub_, bool convexHull = false);
-
-void visualizePolygon(const robot_msgs::PointCloud& cloud, robot_msgs::Polygon3D &polygon, int rgb, int id,
+void visualizePolygon(const sensor_msgs::PointCloud& cloud, robot_msgs::Polygon3D &polygon, int rgb, int id,
                       ros::Publisher& visualization_pub);
 
 void visualizeLines(ros::Publisher& visualization_pub_, std::string frame_id, std::vector<std::pair<btVector3,
@@ -50,7 +42,6 @@
 
 void visualizeLines(ros::Publisher& visualization_pub_, std::string frame_id, std::vector<std::pair<btVector3,
     btVector3> > lines, int id, int rgb);
->>>>>>> 1f32b2cf
 
 }
 
