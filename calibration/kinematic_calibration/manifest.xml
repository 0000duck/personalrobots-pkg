--- conflicted
+++ resolved
@@ -11,12 +11,8 @@
   <depend package="topic_synchronizer" />
   <depend package="image_msgs" />
   <depend package="newmat10"/>
-<<<<<<< HEAD
   <depend package="boost"/>
-=======
-  <depend package="rosthread"/>
   <depend package="pr2_mechanism_controllers" />
->>>>>>> 45a191a0
   <export>
     <cpp cflags="-I${prefix}/msg/cpp"/>
   </export>
